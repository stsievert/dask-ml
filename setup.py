import os
from codecs import open

from setuptools import find_packages, setup

here = os.path.dirname(__file__)


# Get the long description from the README file
with open(os.path.join(here, "README.rst"), encoding="utf-8") as f:
    long_description = f.read()

install_requires = [
<<<<<<< HEAD
    "dask[array]>=0.18.1",
=======
    "dask[array]>=0.18.2",
    "numba",
>>>>>>> d96183dd
    "numpy",
    "pandas>=0.21.0",  # CategoricalDtype
    "scikit-learn>=0.20",
    "scipy",
    "dask-glm",
    "six",
    "multipledispatch>=0.4.9",
    "packaging",
]

# Optional Requirements
doc_requires = ["sphinx", "numpydoc", "sphinx-rtd-theme", "nbsphinx", "sphinx-gallery"]
test_requires = [
    "black",
    "coverage",
    "flake8",
    "isort",
    "pytest",
    "pytest-cover",
    "pytest-mock",
]
dev_requires = doc_requires + test_requires
tensorflow_requires = ["dask-tensorflow", "tensorflow"]
xgboost_requires = ["dask-xgboost", "xgboost"]
complete_requires = tensorflow_requires + xgboost_requires

extras_require = {
    "docs": doc_requires,
    "test": test_requires,
    "dev": dev_requires,
    "tensorflow": tensorflow_requires,
    "xgboost": xgboost_requires,
    "complete": complete_requires,
}

<<<<<<< HEAD
extensions = [
    Extension(
        "dask_ml.cluster._k_means",
        [os.path.join(here, "dask_ml", "cluster", "_k_means.pyx")],
        include_dirs=[np.get_include()],
    )
]

# try:
#     from Cython.Build import cythonize
# except ImportError:
#     pass
# else:
#     extensions = cythonize(extensions)


=======
>>>>>>> d96183dd
setup(
    name="dask-ml",
    description="A library for distributed and parallel machine learning",
    long_description=long_description,
    url="https://github.com/dask/dask-ml",
    author="Tom Augspurger",
    author_email="taugspurger@anaconda.com",
    license="BSD",
    classifiers=[
        "Development Status :: 5 - Production/Stable",
        "Intended Audience :: Developers",
        "Topic :: Database",
        "Topic :: Scientific/Engineering",
        "License :: OSI Approved :: BSD License",
        "Programming Language :: Python :: 2",
        "Programming Language :: Python :: 2.7",
        "Programming Language :: Python :: 3",
        "Programming Language :: Python :: 3.4",
        "Programming Language :: Python :: 3.5",
        "Programming Language :: Python :: 3.6",
    ],
    packages=find_packages(exclude=["docs", "tests", "tests.*", "docs.*"]),
    use_scm_version=True,
    setup_requires=["setuptools_scm"],
    install_requires=install_requires,
    extras_require=extras_require,
<<<<<<< HEAD
    # ext_modules=extensions,
=======
>>>>>>> d96183dd
)<|MERGE_RESOLUTION|>--- conflicted
+++ resolved
@@ -11,12 +11,8 @@
     long_description = f.read()
 
 install_requires = [
-<<<<<<< HEAD
-    "dask[array]>=0.18.1",
-=======
     "dask[array]>=0.18.2",
     "numba",
->>>>>>> d96183dd
     "numpy",
     "pandas>=0.21.0",  # CategoricalDtype
     "scikit-learn>=0.20",
@@ -52,25 +48,6 @@
     "complete": complete_requires,
 }
 
-<<<<<<< HEAD
-extensions = [
-    Extension(
-        "dask_ml.cluster._k_means",
-        [os.path.join(here, "dask_ml", "cluster", "_k_means.pyx")],
-        include_dirs=[np.get_include()],
-    )
-]
-
-# try:
-#     from Cython.Build import cythonize
-# except ImportError:
-#     pass
-# else:
-#     extensions = cythonize(extensions)
-
-
-=======
->>>>>>> d96183dd
 setup(
     name="dask-ml",
     description="A library for distributed and parallel machine learning",
@@ -97,8 +74,4 @@
     setup_requires=["setuptools_scm"],
     install_requires=install_requires,
     extras_require=extras_require,
-<<<<<<< HEAD
-    # ext_modules=extensions,
-=======
->>>>>>> d96183dd
 )