--- conflicted
+++ resolved
@@ -220,19 +220,10 @@
         """
         models = [k for k in model_scores]
         scores = np.array([model_scores[k] for k in models])
-<<<<<<< HEAD
-        threshold = scores[np.argsort(scores)][num_workers - 1]
-        min_score = float(np.floor(min(scores)).astype(int))
-        return {
-            m: s if s >= threshold else min_score
-            for m, s in zip(models, scores)
-        }
-=======
         idx = -1 if len(scores) <= num_workers + 1 else num_workers
         threshold = scores[np.argsort(scores)][idx]
         min_score = int(np.floor(min(scores)))
         return {m: s if s >= threshold else min_score for m, s in zip(models, scores)}
->>>>>>> 50b961c0
 
     # async for future, result in seq:
     while True:
