--- conflicted
+++ resolved
@@ -179,16 +179,11 @@
     _scores = {}
     _specs = {}
 
-<<<<<<< HEAD
     def d_partial_fit(*args, **kwargs):
         return client.submit(_partial_fit, *args, **kwargs)
 
     def d_score(*args, **kwargs):
         return client.submit(_score, *args, **kwargs)
-=======
-    d_partial_fit = dask.delayed(_partial_fit)
-    d_score = dask.delayed(_score)
->>>>>>> 17dcaef5
 
     for ident, model in models.items():
         model = d_partial_fit(model, X_future, y_future, fit_params)
@@ -260,14 +255,11 @@
         _scores = {}
         _specs = {}
 
-<<<<<<< HEAD
         model_scores = {ident: info[ident][-1]["score"] for ident in instructions}
         priorities = _get_priorities(
             model_scores, num_workers=len(client.scheduler_info()["workers"])
         )
 
-=======
->>>>>>> 17dcaef5
         for ident, k in instructions.items():
             start = info[ident][-1]["partial_fit_calls"] + 1
             priority = priorities[ident]
@@ -296,11 +288,6 @@
             k: v if isinstance(v, Future) else list(v.dask.values())[0]
             for k, v in _models2.items()
         }
-<<<<<<< HEAD
-=======
-        _scores2 = {k: list(v.dask.values())[0] for k, v in _scores2.items()}
-        _specs2 = {k: list(v.dask.values())[0] for k, v in _specs2.items()}
->>>>>>> 17dcaef5
 
         models.update(_models2)
         scores.update(_scores2)
