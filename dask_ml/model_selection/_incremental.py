--- conflicted
+++ resolved
@@ -500,11 +500,7 @@
         params = defaultdict(list)
         for model_params in cv_results["params"]:
             for k, v in model_params.items():
-<<<<<<< HEAD
-                params[k] += [v]
-=======
                 params[k].append(v)
->>>>>>> dc635989
 
         for k, v in params.items():
             cv_results["param_" + k] = v
