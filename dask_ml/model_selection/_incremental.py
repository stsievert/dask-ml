from __future__ import division

import itertools
import logging
import operator
import sys
from collections import defaultdict, namedtuple
from copy import deepcopy
from time import time
from typing import Any, Callable, Dict, List, Optional, Tuple, Union
from warnings import warn

import dask
import dask.array as da
import dask.dataframe as dd
import numpy as np
import scipy.stats
import toolz
from dask.distributed import Future, default_client, futures_of, wait
from distributed.utils import log_errors
from sklearn.base import BaseEstimator, clone
from sklearn.linear_model import SGDClassifier
from sklearn.metrics import check_scoring
from sklearn.model_selection import ParameterGrid, ParameterSampler
from sklearn.utils import check_random_state
from sklearn.utils.metaestimators import if_delegate_has_method

from .._compat import check_is_fitted, dummy_context
from .._typing import ArrayLike, Int
from .._utils import LoggingContext
from ..wrappers import ParallelPostFit
from ._split import train_test_split

logger = logging.getLogger("dask_ml.model_selection")

no_default = object()

Results = namedtuple("Results", ["info", "models", "history", "best"])
Params = Dict[str, Any]
Meta = Dict[str, Any]  # really Dict[str, Union[int, float, str, Params]]
Model = Union[BaseEstimator, SGDClassifier]
History = List[Meta]
Info = Dict[Int, History]
Instructions = Dict[Int, Int]


def _partial_fit(
    model_and_meta: Tuple[Model, Meta],
    X: ArrayLike,
    y: ArrayLike,
    fit_params: Dict[str, Any],
) -> Tuple[Model, Meta]:
    """
    Call partial_fit on a classifiers with training data X and y

    Arguments
    ---------
    model_and_meta : Tuple[Estimator, dict]
    X, y : np.ndarray, np.ndarray
        Training data
    fit_params : dict
        Extra keyword arguments to pass to partial_fit

    Returns
    -------
    Results
        A namedtuple with four fields: info, models, history, best

        * info : Dict[model_id, List[Dict]]
            Keys are integers identifying each model. Values are a
            List of Dict
        * models : Dict[model_id, Future[Estimator]]
            A dictionary with the same keys as `info`. The values
            are futures to the fitted models.
        * history : List[Dict]
            The history of model fitting for each model. Each element
            of the list is a dictionary with the following elements:

            * model_id : int
                A superset of the keys for `info` and `models`.
            * params : Dict[str, Any]
                Parameters this model was trained with.
            * partial_fit_calls : int
                The number of *consecutive* partial fit calls at this stage in
                this models training history.
            * partial_fit_time : float
                Time (in seconds) spent on this partial fit
            * score : float
                Score on the test set for the model at this point in history
            * score_time : float
                Time (in seconds) spent on this scoring.
        * best : Tuple[model_id, Future[Estimator]]]
            The estimator with the highest validation score in the final
            round.
    """
    with log_errors():
        start = time()
        model, meta = model_and_meta

        if len(X):
            model = deepcopy(model)
            model.partial_fit(X, y, **(fit_params or {}))

        meta = dict(meta)
        meta["partial_fit_calls"] += 1
        meta["partial_fit_time"] = time() - start

        return model, meta


def _score(
    model_and_meta: Tuple[Model, Meta],
    X: ArrayLike,
    y: ArrayLike,
    scorer: Optional[Callable[[Model, ArrayLike, ArrayLike], float]],
) -> Meta:
    start = time()
    model, meta = model_and_meta
    if scorer:
        score = scorer(model, X, y)
    else:
        score = model.score(X, y)

    meta = dict(meta)
    meta.update(score=score, score_time=time() - start)
    return meta


def _create_model(model: Model, ident: Int, **params: Params) -> Tuple[Model, Meta]:
    """ Create a model by cloning and then setting params """
    with log_errors():
        model = clone(model).set_params(**params)
        return model, {"model_id": ident, "params": params, "partial_fit_calls": 0}


async def _fit(
    model: Model,
    params: Union[List[Params], ParameterSampler, ParameterGrid],
    X_train: ArrayLike,
    y_train: ArrayLike,
    X_test: ArrayLike,
    y_test: ArrayLike,
    additional_calls: Callable[[Info], Instructions],
    fit_params: Dict[str, Any] = None,
    scorer: Callable[[Model, ArrayLike, ArrayLike], float] = None,
    random_state=None,
    verbose: Union[bool, Int, float] = False,
    prefix: str = "",
) -> Results:
    if isinstance(verbose, bool):
        # Always log (other loggers might configured differently)
        verbose = 1.0
    if not 0 <= verbose <= 1:
        raise ValueError(
            "verbose={} does not satisfy 0 <= verbose <= 1".format(verbose)
        )
    log_delay = int(1 / float(verbose)) if verbose > 0 else 0

    original_model = model
    fit_params = fit_params or {}
    client = default_client()
    rng = check_random_state(random_state)

    info: Dict[int, History] = {}
    models: Dict[int, Tuple[Model, Meta]] = {}
    scores: Dict[int, Meta] = {}

    logger.info("[CV%s] creating %d models", prefix, len(params))
    for ident, param in enumerate(params):
        model = client.submit(_create_model, original_model, ident, **param)
        info[ident] = []
        models[ident] = model
    for ident in info:
        m, m2 = await models[ident].result()

    # assume everything in fit_params is small and make it concrete
    fit_params = await client.compute(fit_params)

    # Convert testing data into a single element on the cluster
    # This assumes that it fits into memory on a single worker
    if isinstance(X_train, (dd.DataFrame, dd.Series)):
        X_train = X_train.to_dask_array()
    if isinstance(X_test, (dd.DataFrame, dd.Series)):
        X_test = X_test.to_dask_array()
    if isinstance(y_train, dd.Series):
        y_train = y_train.to_dask_array()
    if isinstance(y_test, dd.Series):
        y_test = y_test.to_dask_array()

    X_train, y_train, X_test, y_test = dask.persist(X_train, y_train, X_test, y_test)

    if isinstance(X_test, da.Array):
        X_test = client.compute(X_test)
    else:
        X_test = await client.scatter(X_test)
    if isinstance(y_test, da.Array):
        y_test = client.compute(y_test)
    else:
        y_test = await client.scatter(y_test)

    # Convert to batches of delayed objects of numpy arrays
    X_train = sorted(futures_of(X_train), key=lambda f: f.key)
    y_train = sorted(futures_of(y_train), key=lambda f: f.key)
    assert len(X_train) == len(y_train)

    train_eg = await client.gather(client.map(len, y_train))
    msg = "[CV%s] For training there are between %d and %d examples in each chunk"
    logger.info(msg, prefix, min(train_eg), max(train_eg))

    # Order by which we process training data futures
    order = []

    def get_futures(partial_fit_calls):
        """ Policy to get training data futures

        Currently we compute once, and then keep in memory.
        Presumably in the future we'll want to let data drop and recompute.
        This function handles that policy internally, and also controls random
        access to training data.
        """
        # Shuffle blocks going forward to get uniform-but-random access
        while partial_fit_calls >= len(order):
            L = list(range(len(X_train)))
            rng.shuffle(L)
            order.extend(L)
        j = order[partial_fit_calls]
        return X_train[j], y_train[j]

    # Submit initial partial_fit and score computations on first batch of data
    X_future, y_future = get_futures(0)
    X_future_2, y_future_2 = get_futures(1)
    _models: Dict[int, Tuple[Model, Meta]] = {}
    _scores: Dict[int, Meta] = {}
    _specs: Dict[int, Tuple[Model, Meta]] = {}

    d_partial_fit = dask.delayed(_partial_fit)
    d_score = dask.delayed(_score)

    for ident, model in models.items():
        model = d_partial_fit(model, X_future, y_future, fit_params)
        score = d_score(model, X_test, y_test, scorer)
        spec = d_partial_fit(model, X_future_2, y_future_2, fit_params)
        _models[ident] = model
        _scores[ident] = score
        _specs[ident] = spec
    _models, _scores, _specs = dask.persist(
        _models, _scores, _specs, priority={tuple(_specs.values()): -1}
    )
    _models = {k: list(v.dask.values())[0] for k, v in _models.items()}
    _scores = {k: list(v.dask.values())[0] for k, v in _scores.items()}
    _specs = {k: list(v.dask.values())[0] for k, v in _specs.items()}
    models.update(_models)
    scores.update(_scores)
    speculative = _specs

    new_scores = list(_scores.values())
    history = []
    start_time = time()

    # async for future, result in seq:
    for _i in itertools.count():
        metas = await client.gather(new_scores)

        if log_delay and _i % int(log_delay) == 0:
            idx = np.argmax([m["score"] for m in metas])
            best = metas[idx]
            msg = "[CV%s] validation score of %0.4f received after %d partial_fit calls"
            logger.info(msg, prefix, best["score"], best["partial_fit_calls"])

        for meta in metas:
            ident = meta["model_id"]
            meta["elapsed_wall_time"] = time() - start_time

            info[ident].append(meta)
            history.append(meta)

        instructions = additional_calls(info)
        fired = set(models) - set(instructions)

        # Delete the futures of bad/fired models.  This cancels speculative tasks
        for ident in fired:
            del models[ident]
            del scores[ident]
            del info[ident]

        if not any(instructions.values()):
            break

        _models = {}
        _scores = {}
        _specs = {}

        for ident, k in instructions.items():
            start = info[ident][-1]["partial_fit_calls"] + 1

            if k:
                k -= 1
                model = speculative.pop(ident)
                for i in range(k):
                    X_future, y_future = get_futures(start + i)
                    model = d_partial_fit(model, X_future, y_future, fit_params)
                score = d_score(model, X_test, y_test, scorer)
                X_future, y_future = get_futures(start + k)
                spec = d_partial_fit(model, X_future, y_future, fit_params)
                _models[ident] = model
                _scores[ident] = score
                _specs[ident] = spec

        _models2, _scores2, _specs2 = dask.persist(
            _models, _scores, _specs, priority={tuple(_specs.values()): -1}
        )
        _models2 = {
            k: v if isinstance(v, Future) else list(v.dask.values())[0]
            for k, v in _models2.items()
        }
        _scores2 = {k: list(v.dask.values())[0] for k, v in _scores2.items()}
        _specs2 = {k: list(v.dask.values())[0] for k, v in _specs2.items()}

        models.update(_models2)
        scores.update(_scores2)
        speculative = _specs2

        new_scores = list(_scores2.values())

    models = {k: client.submit(operator.getitem, v, 0) for k, v in models.items()}
    await wait(models)
    scores = await client.gather(scores)
    best = max(scores.items(), key=lambda x: x[1]["score"])

    info = defaultdict(list)
    for h in history:
        h.pop("_adapt", None)
        info[h["model_id"]].append(h)
    info = dict(info)

    return Results(info, models, history, best)


async def fit(
    model,
    params,
    X_train,
    y_train,
    X_test,
    y_test,
    additional_calls,
    fit_params=None,
    scorer=None,
    random_state=None,
    verbose: Union[bool, int] = False,
    prefix="",
):
    """ Find a good model and search among a space of hyper-parameters

    This does a hyper-parameter search by creating many models and then fitting
    them incrementally on batches of data and reducing the number of models based
    on the scores computed during training.  Over time fewer and fewer models
    remain.  We train these models for increasingly long times.

    The model, number of starting parameters, and decay can all be provided as
    configuration parameters.

    Training data should be given as Dask arrays.  It can be large.  Testing
    data should be given either as a small dask array or as a numpy array.  It
    should fit on a single worker.

    Parameters
    ----------
    model : Estimator
    params : List[Dict]
        Parameters to start training on model
    X_train : dask Array
    y_train : dask Array
    X_test : Array
        Numpy array or small dask array.  Should fit in single node's memory.
    y_test : Array
        Numpy array or small dask array.  Should fit in single node's memory.
    additional_calls : callable
        A function that takes information about scoring history per model and
        returns the number of additional partial fit calls to run on each model
    fit_params : dict
        Extra parameters to give to partial_fit
    scorer : callable
        A scorer callable object / function with signature
        ``scorer(estimator, X, y)``.
    random_state : int, RandomState instance or None, optional, default: None
        If int, random_state is the seed used by the random number generator;
        If RandomState instance, random_state is the random number generator;
        If None, the random number generator is the RandomState instance used
        by `np.random`.
    verbose : bool, int, float, default=False
        If bool (default), log everytime possible.
        If non-zero, configure logging to print/pipe to stdout.
        If float or int, log and print ``verbose`` fraction of the time.
        If zero, do not log past initialization.
    prefix : str, optional, default: ""
        The string to print out in each debug message. Each message is prefixed
        with `[CV{prefix}]`.

    Examples
    --------
    >>> import numpy as np
    >>> from dask_ml.datasets import make_classification
    >>> X, y = make_classification(n_samples=5000000, n_features=20,
    ...                            chunks=100000, random_state=0)

    >>> from sklearn.linear_model import SGDClassifier
    >>> model = SGDClassifier(tol=1e-3, penalty='elasticnet', random_state=0)

    >>> from sklearn.model_selection import ParameterSampler
    >>> params = {'alpha': np.logspace(-2, 1, num=1000),
    ...           'l1_ratio': np.linspace(0, 1, num=1000),
    ...           'average': [True, False]}
    >>> params = list(ParameterSampler(params, 10, random_state=0))

    >>> X_test, y_test = X[:100000], y[:100000]
    >>> X_train = X[100000:]
    >>> y_train = y[100000:]

    >>> def remove_worst(scores):
    ...    last_score = {model_id: info[-1]['score']
    ...                  for model_id, info in scores.items()}
    ...    worst_score = min(last_score.values())
    ...    out = {}
    ...    for model_id, score in last_score.items():
    ...        if score != worst_score:
    ...            out[model_id] = 1  # do one more training step
    ...    if len(out) == 1:
    ...        out = {k: 0 for k in out}  # no more work to do, stops execution
    ...    return out

    >>> from dask.distributed import Client
    >>> client = Client(processes=False)

    >>> from dask_ml.model_selection._incremental import fit
    >>> info, models, history, best = fit(model, params,
    ...                                   X_train, y_train,
    ...                                   X_test, y_test,
    ...                                   additional_calls=remove_worst,
    ...                                   fit_params={'classes': [0, 1]},
    ...                                   random_state=0)

    >>> models
    {2: <Future: status: finished, type: SGDClassifier, key: ...}
    >>> models[2].result()
    SGDClassifier(...)
    >>> info[2][-1]  # doctest: +SKIP
    {'model_id': 2,
     'params': {'l1_ratio': 0.9529529529529529, 'average': False,
                'alpha': 0.014933932161242525},
     'partial_fit_calls': 8,
     'partial_fit_time': 0.17334818840026855,
     'score': 0.58765,
     'score_time': 0.031442880630493164}

    Returns
    -------
    info : Dict[int, List[Dict]]
        Scoring history of each successful model, keyed by model ID.
        This has the parameters, scores, and timing information over time
    models : Dict[int, Future]
        Dask futures pointing to trained models
    history : List[Dict]
        A history of all models scores over time
    """
    return await _fit(
        model,
        params,
        X_train,
        y_train,
        X_test,
        y_test,
        additional_calls,
        fit_params=fit_params,
        scorer=scorer,
        random_state=random_state,
        verbose=verbose,
        prefix=prefix,
    )


# ----------------------------------------------------------------------------
# Base class for scikit-learn compatible estimators using fit
# ----------------------------------------------------------------------------


class BaseIncrementalSearchCV(ParallelPostFit):
    """Base class for estimators using the incremental `fit`.

    Subclasses must implement the following abstract method

    * _additional_calls
    """

    def __init__(
        self,
        estimator,
        parameters,
        test_size=None,
        random_state=None,
        scoring=None,
        max_iter=100,
        patience=False,
        tol=1e-3,
        verbose=False,
        prefix="",
    ):
        self.parameters = parameters
        self.test_size = test_size
        self.random_state = random_state
        self.max_iter = max_iter
        self.patience = patience
        self.tol = tol
        self.verbose = verbose
        self.prefix = prefix
        super(BaseIncrementalSearchCV, self).__init__(estimator, scoring=scoring)

    async def _validate_parameters(self, X, y):
        if (self.max_iter is not None) and self.max_iter < 1:
            raise ValueError(
                "Received max_iter={}. max_iter < 1 is not supported".format(
                    self.max_iter
                )
            )

        # Make sure dask arrays are passed so error on unknown chunk size is raised
<<<<<<< HEAD
        if isinstance(X, dd.DataFrame):
            X = X.to_dask_array()
        if isinstance(y, (dd.DataFrame, dd.Series)):
            y = y.to_dask_array()
        kwargs = dict(accept_unknown_chunks=False, accept_dask_dataframe=False)
        X = self._check_array(X, **kwargs)
        y = self._check_array(y, ensure_2d=False, **kwargs)
        estimator = self.estimator
        if isinstance(estimator, Future):
            estimator = await estimator.result()
        scorer = check_scoring(estimator, scoring=self.scoring)
=======
        kwargs = dict(accept_unknown_chunks=True, accept_dask_dataframe=True)
        if not isinstance(X, dd.DataFrame):
            X = self._check_array(X, **kwargs)
        if not isinstance(y, dd.Series):
            y = self._check_array(y, ensure_2d=False, **kwargs)
        scorer = check_scoring(self.estimator, scoring=self.scoring)
>>>>>>> 382bbb60
        return X, y, scorer

    @property
    def _postfit_estimator(self):
        check_is_fitted(self, "best_estimator_")
        return self.best_estimator_

    def _check_array(self, X, **kwargs):
        """Validate the data arguments X and y.

        By default, NumPy arrays are converted to 1-block dask arrays.

        Parameters
        ----------
        X, y : array-like
        """
        if isinstance(X, np.ndarray):
            X = da.from_array(X, X.shape)
        return X

    def _get_train_test_split(self, X, y, **kwargs):
        """CV-Split the arrays X and y

        By default, :meth:`dask_ml.model_selection.train_test_split`
        is used with ``self.test_size``. The test set is expected to
        fit in memory on each worker machine.

        Parameters
        ----------
        X, y : dask.array.Array
        """
        if self.test_size is None:
            test_size = min(0.2, 1 / X.npartitions)
        else:
            test_size = self.test_size
        X_train, X_test, y_train, y_test = train_test_split(
            X, y, test_size=test_size, random_state=self.random_state, shuffle=True
        )
        return X_train, X_test, y_train, y_test

    def _additional_calls(self, info):
        raise NotImplementedError

    def _get_params(self):
        """Parameters to pass to `fit`.

        By default, a GridSearch over ``self.parameters`` is used.
        """
        return ParameterGrid(self.parameters)

    def _get_cv_results(
        self, model_hist: Dict[int, List[Meta]]
    ) -> Dict[str, List[Any]]:
        _cv_results = {}
        best_scores = {}
        best_scores = {k: hist[-1]["score"] for k, hist in model_hist.items()}

        _cv_results = {}
        for k, hist in model_hist.items():
            pf_times = list(toolz.pluck("partial_fit_time", hist))
            score_times = list(toolz.pluck("score_time", hist))
            _cv_results[k] = {
                "mean_partial_fit_time": np.mean(pf_times),
                "mean_score_time": np.mean(score_times),
                "std_partial_fit_time": np.std(pf_times),
                "std_score_time": np.std(score_times),
                "test_score": best_scores[k],
                "model_id": k,
                "params": hist[0]["params"],
                "partial_fit_calls": hist[-1]["partial_fit_calls"],
            }
        _cv_results2: List[Dict[str, Any]] = list(_cv_results.values())
        cv_results = {k: [res[k] for res in _cv_results2] for k in _cv_results2[0]}

        # Every model will have the same params because this class uses either
        # ParameterSampler or ParameterGrid
        params = defaultdict(list)
        for model_params in cv_results["params"]:
            for k, v in model_params.items():
                params[k].append(v)

        for k, v in params.items():
            cv_results["param_" + k] = v

        cv_results = {k: np.array(v) for k, v in cv_results.items()}
        cv_results["rank_test_score"] = scipy.stats.rankdata(
            -cv_results["test_score"], method="min"
        ).astype(int)
        return cv_results

    def _process_results(self, results: Results):
        """Called with the output of `fit` immediately after it finishes.

        Subclasses may update the results here, before further results are
        computed (e.g. ``cv_results_``, ``best_estimator_``).

        By default, results is returned as-is.
        """
        return results

    def _check_is_fitted(self, method_name):
        return check_is_fitted(self, "best_estimator_")

    async def _fit(self, X, y, **fit_params):
        if self.verbose:
            h = logging.StreamHandler(sys.stdout)
            context = LoggingContext(logger, level=logging.INFO, handler=h)
        else:
            context = dummy_context()

<<<<<<< HEAD
        X, y, scorer = await self._validate_parameters(X, y)
=======
        X, y, scorer = self._validate_parameters(X, y)

>>>>>>> 382bbb60
        X_train, X_test, y_train, y_test = self._get_train_test_split(X, y)

        with context:
            results = await fit(
                self.estimator,
                self._get_params(),
                X_train,
                y_train,
                X_test,
                y_test,
                additional_calls=self._additional_calls,
                fit_params=fit_params,
                scorer=scorer,
                random_state=self.random_state,
                verbose=self.verbose,
                prefix=self.prefix,
            )
        results = self._process_results(results)
        model_history, models, history, bst = results

        cv_results = self._get_cv_results(model_history)
        best_idx = bst[0]
        best_estimator = await models[best_idx]

        # Clean up models we're hanging onto
        ids = list(results.models)
        for model_id in ids:
            del results.models[model_id]

        self.cv_results_ = cv_results
        self.scorer_ = scorer
        self.history_ = history
        self.model_history_ = model_history
        self.best_estimator_ = best_estimator
        self.best_index_ = best_idx
        self.best_score_ = cv_results["test_score"][best_idx]
        self.best_params_ = cv_results["params"][best_idx]
        self.n_splits_ = 1

        # this is always true because adaptive searches need one number to
        # judge model quality. I suppose different models run different metrics
        # at each scoring, but one score is needed to choose the better of two
        # models
        self.multimetric_ = False
        return self

    def fit(self, X, y=None, **fit_params):
        """Find the best parameters for a particular model.

        Parameters
        ----------
        X, y : array-like
        **fit_params
            Additional partial fit keyword arguments for the estimator.
        """
        client = default_client()
        if not client.asynchronous:
            return client.sync(self._fit, X, y, **fit_params)
        return self._fit(X, y, **fit_params)

    @if_delegate_has_method(delegate=("best_estimator_", "estimator"))
    def decision_function(self, X):
        self._check_is_fitted("decision_function")
        return self.best_estimator_.decision_function(X)

    @if_delegate_has_method(delegate=("best_estimator_", "estimator"))
    def transform(self, X):
        self._check_is_fitted("transform")
        return self.best_estimator_.transform(X)

    @if_delegate_has_method(delegate=("best_estimator_", "estimator"))
    def inverse_transform(self, Xt):
        self._check_is_fitted("inverse_transform")
        return self.best_estimator_.transform(Xt)

    def score(self, X, y=None) -> float:
        if self.scorer_ is None:
            raise ValueError(
                "No score function explicitly defined, "
                "and the estimator doesn't provide one %s" % self.best_estimator_
            )
        return self.scorer_(self.best_estimator_, X, y)


class IncrementalSearchCV(BaseIncrementalSearchCV):
    """
    Incrementally search for hyper-parameters on models that support partial_fit

    This incremental hyper-parameter optimization class starts training the
    model on many hyper-parameters on a small amount of data, and then only
    continues training those models that seem to be performing well.

    See the :ref:`User Guide <hyperparameter.incremental>` for more.

    Parameters
    ----------
    estimator : estimator object.
        A object of that type is instantiated for each initial hyperparameter
        combination. This is assumed to implement the scikit-learn estimator
        interface. Either estimator needs to provide a `score`` function,
        or ``scoring`` must be passed. The estimator must implement
        ``partial_fit``, ``set_params``, and work well with ``clone``.

    parameters : dict
        Dictionary with parameters names (string) as keys and distributions
        or lists of parameters to try. Distributions must provide a ``rvs``
        method for sampling (such as those from scipy.stats.distributions).
        If a list is given, it is sampled uniformly.

    n_initial_parameters : int, default=10
        Number of parameter settings that are sampled.
        This trades off runtime vs quality of the solution.

        Alternatively, you can set this to ``"grid"`` to do a full grid search.

    decay_rate : float, default 1.0
        How quickly to decrease the number partial future fit calls.

        .. deprecated:: v1.4.0
           This implementation of an adaptive algorithm that uses
           ``decay_rate`` has moved to
           :class:`~dask_ml.model_selection.InverseDecaySearchCV`.

    patience : int, default False
        If specified, training stops when the score does not increase by
        ``tol`` after ``patience`` calls to ``partial_fit``. Off by default.

    fits_per_score : int, optional, default=1
        If ``patience`` is used the maximum number of ``partial_fit`` calls
        between ``score`` calls.

    scores_per_fit : int, default 1
        If ``patience`` is used the maximum number of ``partial_fit`` calls
        between ``score`` calls.

        .. deprecated:: v1.4.0
           Renamed to ``fits_per_score``.

    tol : float, default 0.001
        The required level of improvement to consider stopping training on
        that model. The most recent score must be at at most ``tol`` better
        than the all of the previous ``patience`` scores for that model.
        Increasing ``tol`` will tend to reduce training time, at the cost
        of worse models.

    max_iter : int, default 100
        Maximum number of partial fit calls per model.

    test_size : float
        Fraction of the dataset to hold out for computing test scores.
        Defaults to the size of a single partition of the input training set

        .. note::

           The training dataset should fit in memory on a single machine.
           Adjust the ``test_size`` parameter as necessary to achieve this.

    random_state : int, RandomState instance or None, optional, default: None
        If int, random_state is the seed used by the random number generator;
        If RandomState instance, random_state is the random number generator;
        If None, the random number generator is the RandomState instance used
        by `np.random`.

    scoring : string, callable, list/tuple, dict or None, default: None
        A single string (see :ref:`scoring_parameter`) or a callable
        (see :ref:`scoring`) to evaluate the predictions on the test set.

        For evaluating multiple metrics, either give a list of (unique) strings
        or a dict with names as keys and callables as values.

        NOTE that when using custom scorers, each scorer should return a single
        value. Metric functions returning a list/array of values can be wrapped
        into multiple scorers that return one value each.

        See :ref:`multimetric_grid_search` for an example.

        If None, the estimator's default scorer (if available) is used.

    verbose : bool, float, int, optional, default: False
        If False (default), don't print logs (or pipe them to stdout). However,
        standard logging will still be used.

        If True, print logs and use standard logging.

        If float, print/log approximately ``verbose`` fraction of the time.

    prefix : str, optional, default=""
        While logging, add ``prefix`` to each message.

    Attributes
    ----------
    cv_results_ : dict of np.ndarrays
        This dictionary has keys

        * ``mean_partial_fit_time``
        * ``mean_score_time``
        * ``std_partial_fit_time``
        * ``std_score_time``
        * ``test_score``
        * ``rank_test_score``
        * ``model_id``
        * ``partial_fit_calls``
        * ``params``
        * ``param_{key}``, where ``key`` is every key in ``params``.

        The values in the ``test_score`` key correspond to the last score a model
        received on the hold out dataset. The key ``model_id`` corresponds with
        ``history_``. This dictionary can be imported into Pandas.

    model_history_ : dict of lists of dict
        A dictionary of each models history. This is a reorganization of
        ``history_``: the same information is present but organized per model.

        This data has the structure  ``{model_id: hist}`` where ``hist`` is a
        subset of ``history_`` and ``model_id`` are model identifiers.

    history_ : list of dicts
        Information about each model after each ``partial_fit`` call. Each dict
        the keys

        * ``partial_fit_time``
        * ``score_time``
        * ``score``
        * ``model_id``
        * ``params``
        * ``partial_fit_calls``
        * ``elapsed_wall_time``

        The key ``model_id`` corresponds to the ``model_id`` in ``cv_results_``.
        This list of dicts can be imported into Pandas.

    best_estimator_ : BaseEstimator
        The model with the highest validation score among all the models
        retained by the "inverse decay" algorithm.

    best_score_ : float
        Score achieved by ``best_estimator_`` on the vaidation set after the
        final call to ``partial_fit``.

    best_index_ : int
        Index indicating which estimator in ``cv_results_`` corresponds to
        the highest score.

    best_params_ : dict
        Dictionary of best parameters found on the hold-out data.

    scorer_ :
        The function used to score models, which has a call signature of
        ``scorer_(estimator, X, y)``.

    n_splits_ : int
        Number of cross validation splits.

    multimetric_ : bool
        Whether this cross validation search uses multiple metrics.

    Examples
    --------
    Connect to the client and create the data

    >>> from dask.distributed import Client
    >>> client = Client()
    >>> import numpy as np
    >>> from dask_ml.datasets import make_classification
    >>> X, y = make_classification(n_samples=5000000, n_features=20,
    ...                            chunks=100000, random_state=0)

    Our underlying estimator is an SGDClassifier. We specify a few parameters
    common to each clone of the estimator.

    >>> from sklearn.linear_model import SGDClassifier
    >>> model = SGDClassifier(tol=1e-3, penalty='elasticnet', random_state=0)

    The distribution of parameters we'll sample from.

    >>> params = {'alpha': np.logspace(-2, 1, num=1000),
    ...           'l1_ratio': np.linspace(0, 1, num=1000),
    ...           'average': [True, False]}

    >>> search = IncrementalSearchCV(model, params, random_state=0)
    >>> search.fit(X, y, classes=[0, 1])
    IncrementalSearchCV(...)

    Alternatively you can provide keywords to start with more hyper-parameters,
    but stop those that don't seem to improve with more data.

    >>> search = IncrementalSearchCV(model, params, random_state=0,
    ...                              n_initial_parameters=1000,
    ...                              patience=20, max_iter=100)

    Often, additional training leads to little or no gain in scores at the
    end of training. In these cases, stopping training is beneficial because
    there's no gain from more training and less computation is required. Two
    parameters control detecting "little or no gain": ``patience`` and ``tol``.
    Training continues if at least one score is more than ``tol`` above
    the other scores in the most recent ``patience`` calls to
    ``model.partial_fit``.

    For example, setting ``tol=0`` and ``patience=2`` means training will stop
    after two consecutive calls to ``model.partial_fit`` without improvement,
    or when ``max_iter`` total calls to ``model.parital_fit`` are reached.

    """

    def __init__(
        self,
        estimator,
        parameters,
        n_initial_parameters=10,
        decay_rate=no_default,
        test_size=None,
        patience=False,
        tol=0.001,
        fits_per_score=1,
        max_iter=100,
        random_state=None,
        scoring=None,
        verbose=False,
        prefix="",
        scores_per_fit=None,
    ):

        self.n_initial_parameters = n_initial_parameters
        self.decay_rate = decay_rate
        self.fits_per_score = fits_per_score
        self.scores_per_fit = scores_per_fit

        super(IncrementalSearchCV, self).__init__(
            estimator,
            parameters,
            test_size=test_size,
            random_state=random_state,
            scoring=scoring,
            max_iter=max_iter,
            patience=patience,
            tol=tol,
            verbose=verbose,
            prefix=prefix,
        )

    def _decay_deprecated(self):
        return True

    def fit(self, X, y=None, **fit_params):
        if self._decay_deprecated():
            if self.decay_rate is no_default:
                warn(
                    "decay_rate has been deprecated since Dask-ML v1.4.0.\n\n"
                    "    * Use InverseDecaySearchCV to use `decay_rate`\n"
                    "    * Specify decay_rate=None\n\n",
                    FutureWarning,
                )
            elif self.decay_rate is not None:
                warn(
                    "decay_rate is deprecated in InverseDecaySearchCV. "
                    f"Use InverseDecaySearchCV to use decay_rate={self.decay_rate}",
                    FutureWarning,
                )
        if self.scores_per_fit is not None and self.fits_per_score != 1:
            msg = "Specify fits_per_score, not scores_per_fit"
            raise ValueError(msg)

        if self.scores_per_fit:
            self.fits_per_score = self.scores_per_fit
            warn(
                "scores_per_fit has been deprecated since Dask-ML v1.4.0. "
                "Specify fits_per_score={} instead".format(self.scores_per_fit)
            )
        return super(IncrementalSearchCV, self).fit(X, y=y, **fit_params)

    def _get_params(self):
        if self.n_initial_parameters == "grid":
            return ParameterGrid(self.parameters)
        else:
            return ParameterSampler(
                self.parameters,
                self.n_initial_parameters,
                random_state=self.random_state,
            )

    def _additional_calls(self, info: Dict[int, List[Meta]]) -> Instructions:
        if not isinstance(self.patience, int):
            msg = (
                "patience must be an integer (or a subclass like boolean), "
                "not patience={} of type {}"
            )
            raise ValueError(msg.format(self.patience, type(self.patience)))
        if self.patience and self.patience <= 1:  # patience=0 => don't use patience
            raise ValueError(
                "patience={}<=1 will always detect a plateau. "
                "To resolve this,\n\n    * set patience >= 2"
            )

        calls = {k: v[-1]["partial_fit_calls"] for k, v in info.items()}

        if self.patience and max(calls.values()) > 1:
            calls_so_far = {k: v[-1]["partial_fit_calls"] for k, v in info.items()}
            adapt_calls = {
                k: [
                    vi["partial_fit_calls"] + vi["_adapt"] for vi in v if "_adapt" in vi
                ][-1]
                for k, v in info.items()
            }

            calls_to_make = {k: adapt_calls[k] - calls_so_far[k] for k in calls}
            if sum(calls_to_make.values()) > 0:
                out = self._stop_on_plateau(calls_to_make, info)
                return {k: min(v, int(self.patience)) for k, v in out.items()}

        instructions = self._adapt(info)
        if self.patience:
            for ident, calls in instructions.items():
                info[ident][-1]["_adapt"] = calls

        out = self._stop_on_plateau(instructions, info)

        if self.patience:
            return {k: min(v, int(self.patience)) for k, v in out.items()}
        return out

    def _adapt(self, info):
        return {k: self.fits_per_score for k in info}

    def _stop_on_plateau(self, instructions, info):
        # Second, stop on plateau if any models have already converged
        out = {}
        for k, steps in instructions.items():
            records = info[k]
            current_calls = records[-1]["partial_fit_calls"]
            if self.max_iter and current_calls >= self.max_iter:
                out[k] = 0
            elif self.patience and current_calls >= self.patience:
                plateau = [
                    h["score"]
                    for h in records
                    if current_calls - h["partial_fit_calls"] <= self.patience
                ]
                diffs = np.array(plateau[1:]) - plateau[0]
                if (self.tol is not None) and diffs.max() <= self.tol:
                    out[k] = 0
                else:
                    out[k] = steps

            else:
                out[k] = steps
        return out


class InverseDecaySearchCV(IncrementalSearchCV):
    """
    Incrementally search for hyper-parameters on models that support partial_fit

    This incremental hyper-parameter optimization class starts training the
    model on many hyper-parameters on a small amount of data, and then only
    continues training those models that seem to be performing well.

    This class will decay the number of parameters over time. At time step
    ``k``, this class will retain ``1 / (k + 1)`` fraction of the highest
    performing models.

    Parameters
    ----------
    estimator : estimator object.
        A object of that type is instantiated for each initial hyperparameter
        combination. This is assumed to implement the scikit-learn estimator
        interface. Either estimator needs to provide a `score`` function,
        or ``scoring`` must be passed. The estimator must implement
        ``partial_fit``, ``set_params``, and work well with ``clone``.

    parameters : dict
        Dictionary with parameters names (string) as keys and distributions
        or lists of parameters to try. Distributions must provide a ``rvs``
        method for sampling (such as those from scipy.stats.distributions).
        If a list is given, it is sampled uniformly.

    n_initial_parameters : int, default=10
        Number of parameter settings that are sampled.
        This trades off runtime vs quality of the solution.

        Alternatively, you can set this to ``"grid"`` to do a full grid search.

    patience : int, default False
        If specified, training stops when the score does not increase by
        ``tol`` after ``patience`` calls to ``partial_fit``. Off by default.

    fits_per_scores : int, optional, default=1
        If ``patience`` is used the maximum number of ``partial_fit`` calls
        between ``score`` calls.

    scores_per_fit : int, default 1
        If ``patience`` is used the maximum number of ``partial_fit`` calls
        between ``score`` calls.

    tol : float, default 0.001
        The required level of improvement to consider stopping training on
        that model. The most recent score must be at at most ``tol`` better
        than the all of the previous ``patience`` scores for that model.
        Increasing ``tol`` will tend to reduce training time, at the cost
        of worse models.

    max_iter : int, default 100
        Maximum number of partial fit calls per model.

    test_size : float
        Fraction of the dataset to hold out for computing test scores.
        Defaults to the size of a single partition of the input training set

        .. note::

           The training dataset should fit in memory on a single machine.
           Adjust the ``test_size`` parameter as necessary to achieve this.

    random_state : int, RandomState instance or None, optional, default: None
        If int, random_state is the seed used by the random number generator;
        If RandomState instance, random_state is the random number generator;
        If None, the random number generator is the RandomState instance used
        by `np.random`.

    scoring : string, callable, list/tuple, dict or None, default: None
        A single string (see :ref:`scoring_parameter`) or a callable
        (see :ref:`scoring`) to evaluate the predictions on the test set.

        For evaluating multiple metrics, either give a list of (unique) strings
        or a dict with names as keys and callables as values.

        NOTE that when using custom scorers, each scorer should return a single
        value. Metric functions returning a list/array of values can be wrapped
        into multiple scorers that return one value each.

        See :ref:`multimetric_grid_search` for an example.

        If None, the estimator's default scorer (if available) is used.

    verbose : bool, float, int, optional, default: False
        If False (default), don't print logs (or pipe them to stdout). However,
        standard logging will still be used.

        If True, print logs and use standard logging.

        If float, print/log approximately ``verbose`` fraction of the time.

    prefix : str, optional, default=""
        While logging, add ``prefix`` to each message.

    decay_rate : float, default 1.0
        How quickly to decrease the number partial future fit calls.
        Higher `decay_rate` will result in lower training times, at the cost
        of worse models.

        The default ``decay_rate=1.0`` is chosen because it has some theoritical
        motivation [1]_.

    Attributes
    ----------
    cv_results_ : dict of np.ndarrays
        This dictionary has keys

        * ``mean_partial_fit_time``
        * ``mean_score_time``
        * ``std_partial_fit_time``
        * ``std_score_time``
        * ``test_score``
        * ``rank_test_score``
        * ``model_id``
        * ``partial_fit_calls``
        * ``params``
        * ``param_{key}``, where ``key`` is every key in ``params``.

        The values in the ``test_score`` key correspond to the last score a model
        received on the hold out dataset. The key ``model_id`` corresponds with
        ``history_``. This dictionary can be imported into Pandas.

    model_history_ : dict of lists of dict
        A dictionary of each models history. This is a reorganization of
        ``history_``: the same information is present but organized per model.

        This data has the structure  ``{model_id: hist}`` where ``hist`` is a
        subset of ``history_`` and ``model_id`` are model identifiers.

    history_ : list of dicts
        Information about each model after each ``partial_fit`` call. Each dict
        the keys

        * ``partial_fit_time``
        * ``score_time``
        * ``score``
        * ``model_id``
        * ``params``
        * ``partial_fit_calls``
        * ``elapsed_wall_time``

        The key ``model_id`` corresponds to the ``model_id`` in ``cv_results_``.
        This list of dicts can be imported into Pandas.

    best_estimator_ : BaseEstimator
        The model with the highest validation score among all the models
        retained by the "inverse decay" algorithm.

    best_score_ : float
        Score achieved by ``best_estimator_`` on the vaidation set after the
        final call to ``partial_fit``.

    best_index_ : int
        Index indicating which estimator in ``cv_results_`` corresponds to
        the highest score.

    best_params_ : dict
        Dictionary of best parameters found on the hold-out data.

    scorer_ :
        The function used to score models, which has a call signature of
        ``scorer_(estimator, X, y)``.

    n_splits_ : int
        Number of cross validation splits.

    multimetric_ : bool
        Whether this cross validation search uses multiple metrics.

    Notes
    -----
    When ``decay_rate==1``, this class approximates the
    number of ``partial_fit`` calls that :class:`SuccesiveHalvingSearchCV`
    performs. If ``n_initial_parameters`` is configured properly with
    ``decay_rate=1``, it's possible this class will mirror the most aggressive
    bracket of :class:`HyperbandSearchCV`. This might yield good results
    and/or find good models, but is untested.

    References
    ----------
    .. [1] Li, L., Jamieson, K., DeSalvo, G., Rostamizadeh, A., & Talwalkar, A.
           (2017). Hyperband: A novel bandit-based approach to hyperparameter
           optimization. The Journal of Machine Learning Research, 18(1),
           6765-6816. http://www.jmlr.org/papers/volume18/16-558/16-558.pdf

    """

    def __init__(
        self,
        estimator,
        parameters,
        n_initial_parameters=10,
        test_size=None,
        patience=False,
        tol=0.001,
        fits_per_score=1,
        max_iter=100,
        random_state=None,
        scoring=None,
        verbose=False,
        prefix="",
        decay_rate=1.0,
    ):
        self.decay_rate = decay_rate
        super(InverseDecaySearchCV, self).__init__(
            estimator,
            parameters,
            n_initial_parameters=n_initial_parameters,
            test_size=test_size,
            patience=patience,
            tol=tol,
            fits_per_score=fits_per_score,
            max_iter=max_iter,
            random_state=random_state,
            scoring=scoring,
            verbose=verbose,
            prefix=prefix,
            decay_rate=decay_rate,
        )

    def _decay_deprecated(self):
        return False

    def _adapt(self, info):
        # First, have an adaptive algorithm
        if self.n_initial_parameters == "grid":
            start = len(ParameterGrid(self.parameters))
        else:
            start = self.n_initial_parameters

        def inverse(time):
            """ Decrease target number of models inversely with time """
            return int(start / (1 + time) ** self.decay_rate)

        example = toolz.first(info.values())
        time_step = example[-1]["partial_fit_calls"]

        current_time_step = time_step + 1
        next_time_step = current_time_step

        if inverse(current_time_step) == 0:
            # we'll never get out of here
            next_time_step = 1

        while inverse(current_time_step) == inverse(next_time_step) and (
            self.decay_rate
            and not self.patience
            or next_time_step - current_time_step < self.fits_per_score
        ):
            next_time_step += 1

        target = max(1, inverse(next_time_step))
        best = toolz.topk(target, info, key=lambda k: info[k][-1]["score"])

        if len(best) == 1:
            [best] = best
            return {best: 0}
        steps = next_time_step - current_time_step
        instructions = {b: steps for b in best}
        return instructions<|MERGE_RESOLUTION|>--- conflicted
+++ resolved
@@ -523,27 +523,21 @@
                 )
             )
 
-        # Make sure dask arrays are passed so error on unknown chunk size is raised
-<<<<<<< HEAD
-        if isinstance(X, dd.DataFrame):
-            X = X.to_dask_array()
-        if isinstance(y, (dd.DataFrame, dd.Series)):
-            y = y.to_dask_array()
-        kwargs = dict(accept_unknown_chunks=False, accept_dask_dataframe=False)
-        X = self._check_array(X, **kwargs)
-        y = self._check_array(y, ensure_2d=False, **kwargs)
+        kwargs = dict(accept_unknown_chunks=True, accept_dask_dataframe=True)
+        if not isinstance(X, dd.DataFrame):
+            X = self._check_array(X, **kwargs)
+        if not isinstance(y, dd.DataFrame):
+            y = self._check_array(y, ensure_2d=False, **kwargs)
         estimator = self.estimator
         if isinstance(estimator, Future):
             estimator = await estimator.result()
-        scorer = check_scoring(estimator, scoring=self.scoring)
-=======
+
         kwargs = dict(accept_unknown_chunks=True, accept_dask_dataframe=True)
         if not isinstance(X, dd.DataFrame):
             X = self._check_array(X, **kwargs)
         if not isinstance(y, dd.Series):
             y = self._check_array(y, ensure_2d=False, **kwargs)
         scorer = check_scoring(self.estimator, scoring=self.scoring)
->>>>>>> 382bbb60
         return X, y, scorer
 
     @property
@@ -654,12 +648,8 @@
         else:
             context = dummy_context()
 
-<<<<<<< HEAD
         X, y, scorer = await self._validate_parameters(X, y)
-=======
-        X, y, scorer = self._validate_parameters(X, y)
-
->>>>>>> 382bbb60
+
         X_train, X_test, y_train, y_test = self._get_train_test_split(X, y)
 
         with context:
