--- conflicted
+++ resolved
@@ -255,17 +255,8 @@
         _scores = {}
         _specs = {}
 
-<<<<<<< HEAD
-=======
-        model_scores = {ident: info[ident][-1]["score"] for ident in instructions}
-        priorities = _get_priorities(
-            model_scores, num_workers=len(client.scheduler_info()["workers"])
-        )
-
->>>>>>> 34f60bb3
         for ident, k in instructions.items():
             start = info[ident][-1]["partial_fit_calls"] + 1
-            priority = priorities[ident]
 
             if k:
                 k -= 1
