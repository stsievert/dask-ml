--- conflicted
+++ resolved
@@ -701,23 +701,7 @@
     model on many hyper-parameters on a small amount of data, and then only
     continues training those models that seem to be performing well.
 
-<<<<<<< HEAD
     See the :ref:`User Guide <hyperparameter.incremental>` for more.
-=======
-    The number of actively trained hyper-parameter combinations decays
-    with an inverse decay given by the initial number of parameters and the
-    decay rate:
-
-    .. code-block:: pytho
-
-        n_models = n_initial_parameters * (n_batches ** -decay_rate)
-
-    With ``decay_rate=1``, this class is a contiuous time approximation to
-    the quantized inverse decay in
-    :class:`~dask_ml.model_selection.SuccessiveHalvingSearchCV`.
-
-    Usage details are in the :ref:`User Guide <hyperparameter.incremental>`.
->>>>>>> ab6f9cc9
 
     Parameters
     ----------
