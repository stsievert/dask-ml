--- conflicted
+++ resolved
@@ -130,11 +130,7 @@
     prefix="",
 ):
     if isinstance(verbose, bool):
-<<<<<<< HEAD
-        # Always log for loggers that are otherwise configured
-=======
         # Always log (other loggers might configured differently)
->>>>>>> a770dbd2
         verbose = 1.0
     if not 0 <= verbose <= 1:
         raise ValueError(
@@ -298,10 +294,7 @@
 
         for ident, k in instructions.items():
             start = info[ident][-1]["partial_fit_calls"] + 1
-<<<<<<< HEAD
             priority = priorities[ident]
-=======
->>>>>>> a770dbd2
 
             if k:
                 k -= 1
@@ -646,29 +639,16 @@
         return check_is_fitted(self, "best_estimator_")
 
     async def _fit(self, X, y, **fit_params):
-<<<<<<< HEAD
-        if not hasattr(self, "_context"):
-            if self.verbose:
-                h = logging.StreamHandler(sys.stdout)
-                self._context = LoggingContext(logger, level=logging.INFO, handler=h)
-            else:
-                self._context = dummy_context()
-=======
         if self.verbose:
             h = logging.StreamHandler(sys.stdout)
             context = LoggingContext(logger, level=logging.INFO, handler=h)
         else:
             context = dummy_context()
->>>>>>> a770dbd2
 
         X, y, scorer = self._validate_parameters(X, y)
         X_train, X_test, y_train, y_test = self._get_train_test_split(X, y)
 
-<<<<<<< HEAD
-        with self._context:
-=======
         with context:
->>>>>>> a770dbd2
             results = await fit(
                 self.estimator,
                 self._get_params(),
