from __future__ import division

import itertools
import logging
import operator
import sys
from collections import defaultdict, namedtuple
from copy import deepcopy
from time import time
from typing import Union
from warnings import warn

import dask
import dask.array as da
import dask.dataframe as dd
import numpy as np
import scipy.stats
import toolz
from dask.distributed import Future, default_client, futures_of, wait
from distributed.utils import log_errors
from sklearn.base import clone
from sklearn.metrics import check_scoring
from sklearn.model_selection import ParameterGrid, ParameterSampler
from sklearn.utils import check_random_state
from sklearn.utils.metaestimators import if_delegate_has_method
from tornado import gen

from .._compat import check_is_fitted, dummy_context
from .._utils import LoggingContext
from ..utils import check_array
from ..wrappers import ParallelPostFit
from ._split import train_test_split

Results = namedtuple("Results", ["info", "models", "history", "best"])
logger = logging.getLogger("dask_ml.model_selection")

no_default = object()


def _partial_fit(model_and_meta, X, y, fit_params):
    """
    Call partial_fit on a classifiers with training data X and y

    Arguments
    ---------
    model_and_meta : Tuple[Estimator, dict]
    X, y : np.ndarray, np.ndarray
        Training data
    fit_params : dict
        Extra keyword arguments to pass to partial_fit

    Returns
    -------
    Results
        A namedtuple with four fields: info, models, history, best

        * info : Dict[model_id, List[Dict]]
            Keys are integers identifying each model. Values are a
            List of Dict
        * models : Dict[model_id, Future[Estimator]]
            A dictionary with the same keys as `info`. The values
            are futures to the fitted models.
        * history : List[Dict]
            The history of model fitting for each model. Each element
            of the list is a dictionary with the following elements:

            * model_id : int
                A superset of the keys for `info` and `models`.
            * params : Dict[str, Any]
                Parameters this model was trained with.
            * partial_fit_calls : int
                The number of *consecutive* partial fit calls at this stage in
                this models training history.
            * partial_fit_time : float
                Time (in seconds) spent on this partial fit
            * score : float
                Score on the test set for the model at this point in history
            * score_time : float
                Time (in seconds) spent on this scoring.
        * best : Tuple[model_id, Future[Estimator]]]
            The estimator with the highest validation score in the final
            round.
    """
    with log_errors():
        start = time()
        model, meta = model_and_meta

        if len(X):
            model = deepcopy(model)
            model.partial_fit(X, y, **(fit_params or {}))

        meta = dict(meta)
        meta["partial_fit_calls"] += 1
        meta["partial_fit_time"] = time() - start

        return model, meta


def _score(model_and_meta, X, y, scorer):
    start = time()
    model, meta = model_and_meta
<<<<<<< HEAD

=======
>>>>>>> c76b319e
    with log_errors():
        if scorer:
            score = scorer(model, X, y)
        else:
            score = model.score(X, y)

    meta = dict(meta)
    meta.update(score=score, score_time=time() - start)
    return meta


def _create_model(model, ident, **params):
    """ Create a model by cloning and then setting params """
    with log_errors():
        model = clone(model).set_params(**params)
        return model, {"model_id": ident, "params": params, "partial_fit_calls": 0}


@gen.coroutine
def _fit(
    model,
    params,
    X_train,
    y_train,
    X_test,
    y_test,
    additional_calls,
    fit_params=None,
    scorer=None,
    random_state=None,
    verbose: Union[bool, int, float] = False,
    prefix="",
):
    if isinstance(verbose, bool):
        verbose = 1.0
    if not 0 <= verbose <= 1:
        raise ValueError(
            "verbose={} does not satisfy 0 <= verbose <= 1".format(verbose)
        )
    log_delay = int(1 / float(verbose)) if verbose > 0 else 0

    original_model = model
    fit_params = fit_params or {}
    client = default_client()
    rng = check_random_state(random_state)

    info = {}
    models = {}
    scores = {}

    logger.info("[CV%s] creating %d models", prefix, len(params))
    for ident, param in enumerate(params):
        model = client.submit(_create_model, original_model, ident, **param)
        info[ident] = []
        models[ident] = model

    # assume everything in fit_params is small and make it concrete
    fit_params = yield client.compute(fit_params)

    # Convert testing data into a single element on the cluster
    # This assumes that it fits into memory on a single worker
    if isinstance(X_test, da.Array):
        X_test = client.compute(X_test)
    else:
        X_test = yield client.scatter(X_test)
    if isinstance(y_test, da.Array):
        y_test = client.compute(y_test)
    else:
        y_test = yield client.scatter(y_test)

    # Convert to batches of delayed objects of numpy arrays
    X_train, y_train = dask.persist(X_train, y_train)
    X_train = sorted(futures_of(X_train), key=lambda f: f.key)
    y_train = sorted(futures_of(y_train), key=lambda f: f.key)
    assert len(X_train) == len(y_train)

    train_eg = yield client.map(len, y_train)
    msg = (
        "[CV%s] For chunk passed to partial_fit,"
        "there are between %d and %d examples in each chunk. The median chunk"
        "size is %d."
    )
    logger.info(msg, prefix, min(train_eg), max(train_eg), np.median(train_eg))
    if min(train_eg) <= 0.5 * max(train_eg):
        msg = (
            "The number of examples for each partial_fit call is unbalanced. "
            "Between {} and {} examples are in each chunk. The median chunk"
            "size is {}."
        )
        warn(msg.format(min(train_eg), max(train_eg), np.median(train_eg)))

    # Order by which we process training data futures
    order = []

    def get_futures(partial_fit_calls):
        """ Policy to get training data futures

        Currently we compute once, and then keep in memory.
        Presumably in the future we'll want to let data drop and recompute.
        This function handles that policy internally, and also controls random
        access to training data.
        """
        # Shuffle blocks going forward to get uniform-but-random access
        while partial_fit_calls >= len(order):
            L = list(range(len(X_train)))
            rng.shuffle(L)
            order.extend(L)
        j = order[partial_fit_calls]
        return X_train[j], y_train[j]

    # Submit initial partial_fit and score computations on first batch of data
    X_future, y_future = get_futures(0)
    X_future_2, y_future_2 = get_futures(1)
    _models = {}
    _scores = {}
    _specs = {}

    d_partial_fit = dask.delayed(_partial_fit)
    d_score = dask.delayed(_score)

    for ident, model in models.items():
        model = d_partial_fit(model, X_future, y_future, fit_params)
        score = d_score(model, X_test, y_test, scorer)
        spec = d_partial_fit(model, X_future_2, y_future_2, fit_params)
        _models[ident] = model
        _scores[ident] = score
        _specs[ident] = spec
    _models, _scores, _specs = dask.persist(
        _models, _scores, _specs, priority={tuple(_specs.values()): -1}
    )
    _models = {k: list(v.dask.values())[0] for k, v in _models.items()}
    _scores = {k: list(v.dask.values())[0] for k, v in _scores.items()}
    _specs = {k: list(v.dask.values())[0] for k, v in _specs.items()}
    models.update(_models)
    scores.update(_scores)
    speculative = _specs

    new_scores = list(_scores.values())
    history = []
    start_time = time()

    # async for future, result in seq:
    for _i in itertools.count():
        metas = yield client.gather(new_scores)

        if log_delay and _i % int(log_delay) == 0:
            idx = np.argmax([m["score"] for m in metas])
            best = metas[idx]
            msg = "[CV%s] validation score of %0.4f received after %d partial_fit calls"
            logger.info(msg, prefix, best["score"], best["partial_fit_calls"])

        for meta in metas:
            ident = meta["model_id"]
            meta["elapsed_wall_time"] = time() - start_time

            info[ident].append(meta)
            history.append(meta)

        instructions = additional_calls(info)
        bad = set(models) - set(instructions)

        # Delete the futures of bad models.  This cancels speculative tasks
        for ident in bad:
            del models[ident]
            del scores[ident]
            del info[ident]

        if not any(instructions.values()):
            break

        _models = {}
        _scores = {}
        _specs = {}

        for ident, k in instructions.items():
            start = info[ident][-1]["partial_fit_calls"] + 1
            if k:
                k -= 1
                model = speculative.pop(ident)
                for i in range(k):
                    X_future, y_future = get_futures(start + i)
                    model = d_partial_fit(model, X_future, y_future, fit_params)
                score = d_score(model, X_test, y_test, scorer)
                X_future, y_future = get_futures(start + k)
                spec = d_partial_fit(model, X_future, y_future, fit_params)
                _models[ident] = model
                _scores[ident] = score
                _specs[ident] = spec

        _models2, _scores2, _specs2 = dask.persist(
            _models, _scores, _specs, priority={tuple(_specs.values()): -1}
        )
        _models2 = {
            k: v if isinstance(v, Future) else list(v.dask.values())[0]
            for k, v in _models2.items()
        }
        _scores2 = {k: list(v.dask.values())[0] for k, v in _scores2.items()}
        _specs2 = {k: list(v.dask.values())[0] for k, v in _specs2.items()}

        models.update(_models2)
        scores.update(_scores2)
        speculative = _specs2

        new_scores = list(_scores2.values())

    models = {k: client.submit(operator.getitem, v, 0) for k, v in models.items()}
    yield wait(models)
    scores = yield client.gather(scores)
    best = max(scores.items(), key=lambda x: x[1]["score"])

    info = defaultdict(list)
    for h in history:
        h.pop("_adapt", None)
        info[h["model_id"]].append(h)
    info = dict(info)

    raise gen.Return(Results(info, models, history, best))


def fit(
    model,
    params,
    X_train,
    y_train,
    X_test,
    y_test,
    additional_calls,
    fit_params=None,
    scorer=None,
    random_state=None,
    verbose: Union[bool, int] = False,
    prefix="",
):
    """ Find a good model and search among a space of hyper-parameters

    This does a hyper-parameter search by creating many models and then fitting
    them incrementally on batches of data and reducing the number of models based
    on the scores computed during training.  Over time fewer and fewer models
    remain.  We train these models for increasingly long times.

    The model, number of starting parameters, and decay can all be provided as
    configuration parameters.

    Training data should be given as Dask arrays.  It can be large.  Testing
    data should be given either as a small dask array or as a numpy array.  It
    should fit on a single worker.

    Parameters
    ----------
    model : Estimator
    params : List[Dict]
        Parameters to start training on model
    X_train : dask Array
    y_train : dask Array
    X_test : Array
        Numpy array or small dask array.  Should fit in single node's memory.
    y_test : Array
        Numpy array or small dask array.  Should fit in single node's memory.
    additional_calls : callable
        A function that takes information about scoring history per model and
        returns the number of additional partial fit calls to run on each model
    fit_params : dict
        Extra parameters to give to partial_fit
    scorer : callable
        A scorer callable object / function with signature
        ``scorer(estimator, X, y)``.
    random_state : int, RandomState instance or None, optional, default: None
        If int, random_state is the seed used by the random number generator;
        If RandomState instance, random_state is the random number generator;
        If None, the random number generator is the RandomState instance used
        by `np.random`.
    verbose : bool, int, float, default=False
        If bool (default), log everytime possible.
        If non-zero, configure logging to print/pipe to stdout.
        If float or int, log and print ``verbose`` fraction of the time.
        If zero, do not log past initialization.
    prefix : str, optional, default: ""
        The string to print out in each debug message. Each message is prefixed
        with `[CV{prefix}]`.

    Examples
    --------
    >>> import numpy as np
    >>> from dask_ml.datasets import make_classification
    >>> X, y = make_classification(n_samples=5000000, n_features=20,
    ...                            chunks=100000, random_state=0)

    >>> from sklearn.linear_model import SGDClassifier
    >>> model = SGDClassifier(tol=1e-3, penalty='elasticnet', random_state=0)

    >>> from sklearn.model_selection import ParameterSampler
    >>> params = {'alpha': np.logspace(-2, 1, num=1000),
    ...           'l1_ratio': np.linspace(0, 1, num=1000),
    ...           'average': [True, False]}
    >>> params = list(ParameterSampler(params, 10, random_state=0))

    >>> X_test, y_test = X[:100000], y[:100000]
    >>> X_train = X[100000:]
    >>> y_train = y[100000:]

    >>> def remove_worst(scores):
    ...    last_score = {model_id: info[-1]['score']
    ...                  for model_id, info in scores.items()}
    ...    worst_score = min(last_score.values())
    ...    out = {}
    ...    for model_id, score in last_score.items():
    ...        if score != worst_score:
    ...            out[model_id] = 1  # do one more training step
    ...    if len(out) == 1:
    ...        out = {k: 0 for k in out}  # no more work to do, stops execution
    ...    return out

    >>> from dask.distributed import Client
    >>> client = Client(processes=False)

    >>> from dask_ml.model_selection._incremental import fit
    >>> info, models, history, best = fit(model, params,
    ...                                   X_train, y_train,
    ...                                   X_test, y_test,
    ...                                   additional_calls=remove_worst,
    ...                                   fit_params={'classes': [0, 1]},
    ...                                   random_state=0)

    >>> models
    {2: <Future: status: finished, type: SGDClassifier, key: ...}
    >>> models[2].result()
    SGDClassifier(...)
    >>> info[2][-1]  # doctest: +SKIP
    {'model_id': 2,
     'params': {'l1_ratio': 0.9529529529529529, 'average': False,
                'alpha': 0.014933932161242525},
     'partial_fit_calls': 8,
     'partial_fit_time': 0.17334818840026855,
     'score': 0.58765,
     'score_time': 0.031442880630493164}

    Returns
    -------
    info : Dict[int, List[Dict]]
        Scoring history of each successful model, keyed by model ID.
        This has the parameters, scores, and timing information over time
    models : Dict[int, Future]
        Dask futures pointing to trained models
    history : List[Dict]
        A history of all models scores over time
    """
    return default_client().sync(
        _fit,
        model,
        params,
        X_train,
        y_train,
        X_test,
        y_test,
        additional_calls,
        fit_params=fit_params,
        scorer=scorer,
        random_state=random_state,
        verbose=verbose,
        prefix=prefix,
    )


# ----------------------------------------------------------------------------
# Base class for scikit-learn compatible estimators using fit
# ----------------------------------------------------------------------------


class BaseIncrementalSearchCV(ParallelPostFit):
    """Base class for estimators using the incremental `fit`.

    Subclasses must implement the following abstract method

    * _additional_calls
    """

    def __init__(
        self,
        estimator,
        parameters,
        test_size=None,
        random_state=None,
        scoring=None,
        max_iter=100,
        patience=False,
        tol=1e-3,
        verbose=False,
        prefix="",
    ):
        self.parameters = parameters
        self.test_size = test_size
        self.random_state = random_state
        self.max_iter = max_iter
        self.patience = patience
        self.tol = tol
        self.verbose = verbose
        self.prefix = prefix
        super(BaseIncrementalSearchCV, self).__init__(estimator, scoring=scoring)

    def _validate_parameters(self, X, y):
        if (self.max_iter is not None) and self.max_iter < 1:
            raise ValueError(
                "Received max_iter={}. max_iter < 1 is not supported".format(
                    self.max_iter
                )
            )

        # Make sure dask arrays are passed so error on unknown chunk size is raised
        if isinstance(X, dd.DataFrame):
            X = X.to_dask_array()
        if isinstance(y, (dd.DataFrame, dd.Series)):
            y = y.to_dask_array()
        kwargs = dict(accept_unknown_chunks=False, accept_dask_dataframe=False)
        X = self._check_array(X, **kwargs)
        y = self._check_array(y, ensure_2d=False, **kwargs)
        scorer = check_scoring(self.estimator, scoring=self.scoring)
        return X, y, scorer

    @property
    def _postfit_estimator(self):
        check_is_fitted(self, "best_estimator_")
        return self.best_estimator_

    def _check_array(self, X, **kwargs):
        """Validate the data arguments X and y.

        By default, NumPy arrays are converted to 1-block dask arrays.

        Parameters
        ----------
        X, y : array-like
        """
        if isinstance(X, np.ndarray):
            X = da.from_array(X, X.shape)
        X = check_array(X, **kwargs)
        return X

    def _get_train_test_split(self, X, y, **kwargs):
        """CV-Split the arrays X and y

        By default, :meth:`dask_ml.model_selection.train_test_split`
        is used with ``self.test_size``. The test set is expected to
        fit in memory on each worker machine.

        Parameters
        ----------
        X, y : dask.array.Array
        """
        if self.test_size is None:
            test_size = min(0.2, 1 / X.npartitions)
        else:
            test_size = self.test_size
        X_train, X_test, y_train, y_test = train_test_split(
            X, y, test_size=test_size, random_state=self.random_state
        )
        return X_train, X_test, y_train, y_test

    def _additional_calls(self, info):
        raise NotImplementedError

    def _get_params(self):
        """Parameters to pass to `fit`.

        By default, a GridSearch over ``self.parameters`` is used.
        """
        return ParameterGrid(self.parameters)

    def _get_cv_results(self, history, model_hist):
        cv_results = {}
        best_scores = {}
        best_scores = {k: hist[-1]["score"] for k, hist in model_hist.items()}

        cv_results = {}
        for k, hist in model_hist.items():
            pf_times = list(toolz.pluck("partial_fit_time", hist))
            score_times = list(toolz.pluck("score_time", hist))
            cv_results[k] = {
                "mean_partial_fit_time": np.mean(pf_times),
                "mean_score_time": np.mean(score_times),
                "std_partial_fit_time": np.std(pf_times),
                "std_score_time": np.std(score_times),
                "test_score": best_scores[k],
                "model_id": k,
                "params": hist[0]["params"],
                "partial_fit_calls": hist[-1]["partial_fit_calls"],
            }
        cv_results = list(cv_results.values())  # list of dicts
        cv_results = {k: [res[k] for res in cv_results] for k in cv_results[0]}

        # Every model will have the same params because this class uses either
        # ParameterSampler or ParameterGrid
        params = defaultdict(list)
        for model_params in cv_results["params"]:
            for k, v in model_params.items():
                params[k].append(v)

        for k, v in params.items():
            cv_results["param_" + k] = v

        cv_results = {k: np.array(v) for k, v in cv_results.items()}
        cv_results["rank_test_score"] = scipy.stats.rankdata(
            -cv_results["test_score"], method="min"
        ).astype(int)
        return cv_results

    def _process_results(self, results):
        """Called with the output of `fit` immediately after it finishes.

        Subclasses may update the results here, before further results are
        computed (e.g. ``cv_results_``, ``best_estimator_``).

        By default, results is returned as-is.
        """
        return results

    def _check_is_fitted(self, method_name):
        return check_is_fitted(self, "best_estimator_")

    @gen.coroutine
    def _fit(self, X, y, **fit_params):
        X, y, scorer = self._validate_parameters(X, y)
        X_train, X_test, y_train, y_test = self._get_train_test_split(X, y)

        results = yield fit(
            self.estimator,
            self._get_params(),
            X_train,
            y_train,
            X_test,
            y_test,
            additional_calls=self._additional_calls,
            fit_params=fit_params,
            scorer=scorer,
            random_state=self.random_state,
            verbose=self.verbose,
            prefix=self.prefix,
        )
        results = self._process_results(results)
        model_history, models, history, bst = results

        cv_results = self._get_cv_results(history, model_history)
        best_idx = bst[0]
        best_estimator = yield models[best_idx]

        # Clean up models we're hanging onto
        ids = list(results.models)
        for model_id in ids:
            del results.models[model_id]

        self.cv_results_ = cv_results
        self.scorer_ = scorer
        self.history_ = history
        self.model_history_ = model_history
        self.best_estimator_ = best_estimator
        self.best_index_ = best_idx
        self.best_score_ = cv_results["test_score"][best_idx]
        self.best_params_ = cv_results["params"][best_idx]
        self.n_splits_ = 1

        # this is always true because adaptive searches need one number to
        # judge model quality. I suppose different models run different metrics
        # at each scoring, but one score is needed to choose the better of two
        # models
        self.multimetric_ = False
        raise gen.Return(self)

    def fit(self, X, y=None, **fit_params):
        """Find the best parameters for a particular model.

        Parameters
        ----------
        X, y : array-like
        **fit_params
            Additional partial fit keyword arguments for the estimator.
        """

        if self.verbose:
            h = logging.StreamHandler(sys.stdout)
            context = LoggingContext(logger, level=logging.INFO, handler=h)
        else:
            context = dummy_context()

        with context:
            return default_client().sync(self._fit, X, y, **fit_params)

    @if_delegate_has_method(delegate=("best_estimator_", "estimator"))
    def decision_function(self, X):
        self._check_is_fitted("decision_function")
        return self.best_estimator_.decision_function(X)

    @if_delegate_has_method(delegate=("best_estimator_", "estimator"))
    def transform(self, X):
        self._check_is_fitted("transform")
        return self.best_estimator_.transform(X)

    @if_delegate_has_method(delegate=("best_estimator_", "estimator"))
    def inverse_transform(self, Xt):
        self._check_is_fitted("inverse_transform")
        return self.best_estimator_.transform(Xt)

    def score(self, X, y=None):
        if self.scorer_ is None:
            raise ValueError(
                "No score function explicitly defined, "
                "and the estimator doesn't provide one %s" % self.best_estimator_
            )
        return self.scorer_(self.best_estimator_, X, y)


class IncrementalSearchCV(BaseIncrementalSearchCV):
    """
    Incrementally search for hyper-parameters on models that support partial_fit

    This incremental hyper-parameter optimization class starts training the
    model on many hyper-parameters on a small amount of data, and then only
    continues training those models that seem to be performing well.

    See the :ref:`User Guide <hyperparameter.incremental>` for more.

    Parameters
    ----------
    estimator : estimator object.
        A object of that type is instantiated for each initial hyperparameter
        combination. This is assumed to implement the scikit-learn estimator
        interface. Either estimator needs to provide a `score`` function,
        or ``scoring`` must be passed. The estimator must implement
        ``partial_fit``, ``set_params``, and work well with ``clone``.

    parameters : dict
        Dictionary with parameters names (string) as keys and distributions
        or lists of parameters to try. Distributions must provide a ``rvs``
        method for sampling (such as those from scipy.stats.distributions).
        If a list is given, it is sampled uniformly.

    n_initial_parameters : int, default=10
        Number of parameter settings that are sampled.
        This trades off runtime vs quality of the solution.

        Alternatively, you can set this to ``"grid"`` to do a full grid search.

    decay_rate : float, default 1.0
        How quickly to decrease the number partial future fit calls.

        .. deprecated:: v1.4.0
           This implementation of an adaptive algorithm that uses
           ``decay_rate`` has moved to
           :class:`~dask_ml.model_selection.InverseDecaySearchCV`.

    patience : int, default False
        If specified, training stops when the score does not increase by
        ``tol`` after ``patience`` calls to ``partial_fit``. Off by default.

    fits_per_score : int, optional, default=1
        If ``patience`` is used the maximum number of ``partial_fit`` calls
        between ``score`` calls.

    scores_per_fit : int, default 1
        If ``patience`` is used the maximum number of ``partial_fit`` calls
        between ``score`` calls.

        .. deprecated:: v1.4.0
           Renamed to ``fits_per_score``.

    tol : float, default 0.001
        The required level of improvement to consider stopping training on
        that model. The most recent score must be at at most ``tol`` better
        than the all of the previous ``patience`` scores for that model.
        Increasing ``tol`` will tend to reduce training time, at the cost
        of worse models.

    max_iter : int, default 100
        Maximum number of partial fit calls per model.

    test_size : float
        Fraction of the dataset to hold out for computing test scores.
        Defaults to the size of a single partition of the input training set

        .. note::

           The training dataset should fit in memory on a single machine.
           Adjust the ``test_size`` parameter as necessary to achieve this.

    random_state : int, RandomState instance or None, optional, default: None
        If int, random_state is the seed used by the random number generator;
        If RandomState instance, random_state is the random number generator;
        If None, the random number generator is the RandomState instance used
        by `np.random`.

    scoring : string, callable, list/tuple, dict or None, default: None
        A single string (see :ref:`scoring_parameter`) or a callable
        (see :ref:`scoring`) to evaluate the predictions on the test set.

        For evaluating multiple metrics, either give a list of (unique) strings
        or a dict with names as keys and callables as values.

        NOTE that when using custom scorers, each scorer should return a single
        value. Metric functions returning a list/array of values can be wrapped
        into multiple scorers that return one value each.

        See :ref:`multimetric_grid_search` for an example.

        If None, the estimator's default scorer (if available) is used.

    verbose : bool, float, int, optional, default: False
        If False (default), don't print logs (or pipe them to stdout). However,
        standard logging will still be used.

        If True, print logs and use standard logging.

        If float, print/log approximately ``verbose`` fraction of the time.

    prefix : str, optional, default=""
        While logging, add ``prefix`` to each message.

    Attributes
    ----------
    cv_results_ : dict of np.ndarrays
        This dictionary has keys

        * ``mean_partial_fit_time``
        * ``mean_score_time``
        * ``std_partial_fit_time``
        * ``std_score_time``
        * ``test_score``
        * ``rank_test_score``
        * ``model_id``
        * ``partial_fit_calls``
        * ``params``
        * ``param_{key}``, where ``key`` is every key in ``params``.

        The values in the ``test_score`` key correspond to the last score a model
        received on the hold out dataset. The key ``model_id`` corresponds with
        ``history_``. This dictionary can be imported into Pandas.

    model_history_ : dict of lists of dict
        A dictionary of each models history. This is a reorganization of
        ``history_``: the same information is present but organized per model.

        This data has the structure  ``{model_id: hist}`` where ``hist`` is a
        subset of ``history_`` and ``model_id`` are model identifiers.

    history_ : list of dicts
        Information about each model after each ``partial_fit`` call. Each dict
        the keys

        * ``partial_fit_time``
        * ``score_time``
        * ``score``
        * ``model_id``
        * ``params``
        * ``partial_fit_calls``
        * ``elapsed_wall_time``

        The key ``model_id`` corresponds to the ``model_id`` in ``cv_results_``.
        This list of dicts can be imported into Pandas.

    best_estimator_ : BaseEstimator
        The model with the highest validation score among all the models
        retained by the "inverse decay" algorithm.

    best_score_ : float
        Score achieved by ``best_estimator_`` on the vaidation set after the
        final call to ``partial_fit``.

    best_index_ : int
        Index indicating which estimator in ``cv_results_`` corresponds to
        the highest score.

    best_params_ : dict
        Dictionary of best parameters found on the hold-out data.

    scorer_ :
        The function used to score models, which has a call signature of
        ``scorer_(estimator, X, y)``.

    n_splits_ : int
        Number of cross validation splits.

    multimetric_ : bool
        Whether this cross validation search uses multiple metrics.

    Examples
    --------
    Connect to the client and create the data

    >>> from dask.distributed import Client
    >>> client = Client()
    >>> import numpy as np
    >>> from dask_ml.datasets import make_classification
    >>> X, y = make_classification(n_samples=5000000, n_features=20,
    ...                            chunks=100000, random_state=0)

    Our underlying estimator is an SGDClassifier. We specify a few parameters
    common to each clone of the estimator.

    >>> from sklearn.linear_model import SGDClassifier
    >>> model = SGDClassifier(tol=1e-3, penalty='elasticnet', random_state=0)

    The distribution of parameters we'll sample from.

    >>> params = {'alpha': np.logspace(-2, 1, num=1000),
    ...           'l1_ratio': np.linspace(0, 1, num=1000),
    ...           'average': [True, False]}

    >>> search = IncrementalSearchCV(model, params, random_state=0)
    >>> search.fit(X, y, classes=[0, 1])
    IncrementalSearchCV(...)

    Alternatively you can provide keywords to start with more hyper-parameters,
    but stop those that don't seem to improve with more data.

    >>> search = IncrementalSearchCV(model, params, random_state=0,
    ...                              n_initial_parameters=1000,
    ...                              patience=20, max_iter=100)

    Often, additional training leads to little or no gain in scores at the
    end of training. In these cases, stopping training is beneficial because
    there's no gain from more training and less computation is required. Two
    parameters control detecting "little or no gain": ``patience`` and ``tol``.
    Training continues if at least one score is more than ``tol`` above
    the other scores in the most recent ``patience`` calls to
    ``model.partial_fit``.

    For example, setting ``tol=0`` and ``patience=2`` means training will stop
    after two consecutive calls to ``model.partial_fit`` without improvement,
    or when ``max_iter`` total calls to ``model.parital_fit`` are reached.

    """

    def __init__(
        self,
        estimator,
        parameters,
        n_initial_parameters=10,
        decay_rate=no_default,
        test_size=None,
        patience=False,
        tol=0.001,
        fits_per_score=1,
        max_iter=100,
        random_state=None,
        scoring=None,
        verbose=False,
        prefix="",
        scores_per_fit=None,
    ):

        self.n_initial_parameters = n_initial_parameters
        self.decay_rate = decay_rate
        self.fits_per_score = fits_per_score
        self.scores_per_fit = scores_per_fit

        super(IncrementalSearchCV, self).__init__(
            estimator,
            parameters,
            test_size=test_size,
            random_state=random_state,
            scoring=scoring,
            max_iter=max_iter,
            patience=patience,
            tol=tol,
            verbose=verbose,
            prefix=prefix,
        )

    def _decay_deprecated(self):
        return True

    def fit(self, X, y=None, **fit_params):
        if self._decay_deprecated():
            if self.decay_rate is no_default:
                warn(
                    "decay_rate has been deprecated since Dask-ML v1.4.0.\n\n"
                    "    * Use InverseDecaySearchCV to use `decay_rate`\n"
                    "    * Specify decay_rate=None\n\n",
                    FutureWarning,
                )
            elif self.decay_rate is not None:
                warn(
                    "decay_rate is deprecated in InverseDecaySearchCV. "
                    f"Use InverseDecaySearchCV to use decay_rate={self.decay_rate}",
                    FutureWarning,
                )
        if self.scores_per_fit is not None and self.fits_per_score != 1:
            msg = "Specify fits_per_score, not scores_per_fit"
            raise ValueError(msg)

        if self.scores_per_fit:
            self.fits_per_score = self.scores_per_fit
            warn(
                "scores_per_fit has been deprecated since Dask-ML v1.4.0. "
                "Specify fits_per_score={} instead".format(self.scores_per_fit)
            )
        return super(IncrementalSearchCV, self).fit(X, y=y, **fit_params)

    def _get_params(self):
        if self.n_initial_parameters == "grid":
            return ParameterGrid(self.parameters)
        else:
            return ParameterSampler(
                self.parameters,
                self.n_initial_parameters,
                random_state=self.random_state,
            )

    def _additional_calls(self, info):
        if not isinstance(self.patience, int):
            msg = (
                "patience must be an integer (or a subclass like boolean), "
                "not patience={} of type {}"
            )
            raise ValueError(msg.format(self.patience, type(self.patience)))
        if self.patience and self.patience <= 1:  # patience=0 => don't use patience
            raise ValueError(
                "patience={}<=1 will always detect a plateau. "
                "To resolve this,\n\n    * set patience >= 2"
            )

        calls = {k: v[-1]["partial_fit_calls"] for k, v in info.items()}

        if self.patience and max(calls.values()) > 1:
            calls_so_far = {k: v[-1]["partial_fit_calls"] for k, v in info.items()}
            adapt_calls = {
                k: [
                    vi["partial_fit_calls"] + vi["_adapt"] for vi in v if "_adapt" in vi
                ][-1]
                for k, v in info.items()
            }

            calls_to_make = {k: adapt_calls[k] - calls_so_far[k] for k in calls}
            if sum(calls_to_make.values()) > 0:
                out = self._stop_on_plateau(calls_to_make, info)
                return {k: min(v, int(self.patience)) for k, v in out.items()}

        instructions = self._adapt(info)
        if self.patience:
            for ident, calls in instructions.items():
                info[ident][-1]["_adapt"] = calls

        out = self._stop_on_plateau(instructions, info)

        if self.patience:
            return {k: min(v, int(self.patience)) for k, v in out.items()}
        return out

    def _adapt(self, info):
        return {k: self.fits_per_score for k in info}

    def _stop_on_plateau(self, instructions, info):
        # Second, stop on plateau if any models have already converged
        out = {}
        for k, steps in instructions.items():
            records = info[k]
            current_calls = records[-1]["partial_fit_calls"]
            if self.max_iter and current_calls >= self.max_iter:
                out[k] = 0
            elif self.patience and current_calls >= self.patience:
                plateau = [
                    h["score"]
                    for h in records
                    if current_calls - h["partial_fit_calls"] <= self.patience
                ]
                diffs = np.array(plateau[1:]) - plateau[0]
                if (self.tol is not None) and diffs.max() <= self.tol:
                    out[k] = 0
                else:
                    out[k] = steps

            else:
                out[k] = steps
        return out


class InverseDecaySearchCV(IncrementalSearchCV):
    """
    Incrementally search for hyper-parameters on models that support partial_fit

    This incremental hyper-parameter optimization class starts training the
    model on many hyper-parameters on a small amount of data, and then only
    continues training those models that seem to be performing well.

    This class will decay the number of parameters over time. At time step
    ``k``, this class will retain ``1 / (k + 1)`` fraction of the highest
    performing models.

    Parameters
    ----------
    estimator : estimator object.
        A object of that type is instantiated for each initial hyperparameter
        combination. This is assumed to implement the scikit-learn estimator
        interface. Either estimator needs to provide a `score`` function,
        or ``scoring`` must be passed. The estimator must implement
        ``partial_fit``, ``set_params``, and work well with ``clone``.

    parameters : dict
        Dictionary with parameters names (string) as keys and distributions
        or lists of parameters to try. Distributions must provide a ``rvs``
        method for sampling (such as those from scipy.stats.distributions).
        If a list is given, it is sampled uniformly.

    n_initial_parameters : int, default=10
        Number of parameter settings that are sampled.
        This trades off runtime vs quality of the solution.

        Alternatively, you can set this to ``"grid"`` to do a full grid search.

    patience : int, default False
        If specified, training stops when the score does not increase by
        ``tol`` after ``patience`` calls to ``partial_fit``. Off by default.

    fits_per_scores : int, optional, default=1
        If ``patience`` is used the maximum number of ``partial_fit`` calls
        between ``score`` calls.

    scores_per_fit : int, default 1
        If ``patience`` is used the maximum number of ``partial_fit`` calls
        between ``score`` calls.

    tol : float, default 0.001
        The required level of improvement to consider stopping training on
        that model. The most recent score must be at at most ``tol`` better
        than the all of the previous ``patience`` scores for that model.
        Increasing ``tol`` will tend to reduce training time, at the cost
        of worse models.

    max_iter : int, default 100
        Maximum number of partial fit calls per model.

    test_size : float
        Fraction of the dataset to hold out for computing test scores.
        Defaults to the size of a single partition of the input training set

        .. note::

           The training dataset should fit in memory on a single machine.
           Adjust the ``test_size`` parameter as necessary to achieve this.

    random_state : int, RandomState instance or None, optional, default: None
        If int, random_state is the seed used by the random number generator;
        If RandomState instance, random_state is the random number generator;
        If None, the random number generator is the RandomState instance used
        by `np.random`.

    scoring : string, callable, list/tuple, dict or None, default: None
        A single string (see :ref:`scoring_parameter`) or a callable
        (see :ref:`scoring`) to evaluate the predictions on the test set.

        For evaluating multiple metrics, either give a list of (unique) strings
        or a dict with names as keys and callables as values.

        NOTE that when using custom scorers, each scorer should return a single
        value. Metric functions returning a list/array of values can be wrapped
        into multiple scorers that return one value each.

        See :ref:`multimetric_grid_search` for an example.

        If None, the estimator's default scorer (if available) is used.

    verbose : bool, float, int, optional, default: False
        If False (default), don't print logs (or pipe them to stdout). However,
        standard logging will still be used.

        If True, print logs and use standard logging.

        If float, print/log approximately ``verbose`` fraction of the time.

    prefix : str, optional, default=""
        While logging, add ``prefix`` to each message.

    decay_rate : float, default 1.0
        How quickly to decrease the number partial future fit calls.
        Higher `decay_rate` will result in lower training times, at the cost
        of worse models.

        The default ``decay_rate=1.0`` is chosen because it has some theoritical
        motivation [1]_.

    Attributes
    ----------
    cv_results_ : dict of np.ndarrays
        This dictionary has keys

        * ``mean_partial_fit_time``
        * ``mean_score_time``
        * ``std_partial_fit_time``
        * ``std_score_time``
        * ``test_score``
        * ``rank_test_score``
        * ``model_id``
        * ``partial_fit_calls``
        * ``params``
        * ``param_{key}``, where ``key`` is every key in ``params``.

        The values in the ``test_score`` key correspond to the last score a model
        received on the hold out dataset. The key ``model_id`` corresponds with
        ``history_``. This dictionary can be imported into Pandas.

    model_history_ : dict of lists of dict
        A dictionary of each models history. This is a reorganization of
        ``history_``: the same information is present but organized per model.

        This data has the structure  ``{model_id: hist}`` where ``hist`` is a
        subset of ``history_`` and ``model_id`` are model identifiers.

    history_ : list of dicts
        Information about each model after each ``partial_fit`` call. Each dict
        the keys

        * ``partial_fit_time``
        * ``score_time``
        * ``score``
        * ``model_id``
        * ``params``
        * ``partial_fit_calls``
        * ``elapsed_wall_time``

        The key ``model_id`` corresponds to the ``model_id`` in ``cv_results_``.
        This list of dicts can be imported into Pandas.

    best_estimator_ : BaseEstimator
        The model with the highest validation score among all the models
        retained by the "inverse decay" algorithm.

    best_score_ : float
        Score achieved by ``best_estimator_`` on the vaidation set after the
        final call to ``partial_fit``.

    best_index_ : int
        Index indicating which estimator in ``cv_results_`` corresponds to
        the highest score.

    best_params_ : dict
        Dictionary of best parameters found on the hold-out data.

    scorer_ :
        The function used to score models, which has a call signature of
        ``scorer_(estimator, X, y)``.

    n_splits_ : int
        Number of cross validation splits.

    multimetric_ : bool
        Whether this cross validation search uses multiple metrics.

    Notes
    -----
    When ``decay_rate==1``, this class approximates the
    number of ``partial_fit`` calls that :class:`SuccesiveHalvingSearchCV`
    performs. If ``n_initial_parameters`` is configured properly with
    ``decay_rate=1``, it's possible this class will mirror the most aggressive
    bracket of :class:`HyperbandSearchCV`. This might yield good results
    and/or find good models, but is untested.

    References
    ----------
    .. [1] Li, L., Jamieson, K., DeSalvo, G., Rostamizadeh, A., & Talwalkar, A.
           (2017). Hyperband: A novel bandit-based approach to hyperparameter
           optimization. The Journal of Machine Learning Research, 18(1),
           6765-6816. http://www.jmlr.org/papers/volume18/16-558/16-558.pdf

    """

    def __init__(
        self,
        estimator,
        parameters,
        n_initial_parameters=10,
        test_size=None,
        patience=False,
        tol=0.001,
        fits_per_score=1,
        max_iter=100,
        random_state=None,
        scoring=None,
        verbose=False,
        prefix="",
        decay_rate=1.0,
    ):
        self.decay_rate = decay_rate
        super(InverseDecaySearchCV, self).__init__(
            estimator,
            parameters,
            n_initial_parameters=n_initial_parameters,
            test_size=test_size,
            patience=patience,
            tol=tol,
            fits_per_score=fits_per_score,
            max_iter=max_iter,
            random_state=random_state,
            scoring=scoring,
            verbose=verbose,
            prefix=prefix,
            decay_rate=decay_rate,
        )

    def _decay_deprecated(self):
        return False

    def _adapt(self, info):
        # First, have an adaptive algorithm
        if self.n_initial_parameters == "grid":
            start = len(ParameterGrid(self.parameters))
        else:
            start = self.n_initial_parameters

        def inverse(time):
            """ Decrease target number of models inversely with time """
            return int(start / (1 + time) ** self.decay_rate)

        example = toolz.first(info.values())
        time_step = example[-1]["partial_fit_calls"]

        current_time_step = time_step + 1
        next_time_step = current_time_step

        if inverse(current_time_step) == 0:
            # we'll never get out of here
            next_time_step = 1

        while inverse(current_time_step) == inverse(next_time_step) and (
            self.decay_rate
            and not self.patience
            or next_time_step - current_time_step < self.fits_per_score
        ):
            next_time_step += 1

        target = max(1, inverse(next_time_step))
        best = toolz.topk(target, info, key=lambda k: info[k][-1]["score"])

        if len(best) == 1:
            [best] = best
            return {best: 0}
        steps = next_time_step - current_time_step
        instructions = {b: steps for b in best}
        return instructions<|MERGE_RESOLUTION|>--- conflicted
+++ resolved
@@ -99,10 +99,7 @@
 def _score(model_and_meta, X, y, scorer):
     start = time()
     model, meta = model_and_meta
-<<<<<<< HEAD
-
-=======
->>>>>>> c76b319e
+
     with log_errors():
         if scorer:
             score = scorer(model, X, y)
