import logging
import math
import warnings

import numpy as np
import pandas as pd
import pytest
import scipy.stats
from dask import array as da, dataframe as dd
from distributed.utils_test import (  # noqa: F401
    captured_logger,
    cluster,
    gen_cluster,
    loop,
)
from sklearn.linear_model import SGDClassifier

from dask_ml._compat import DISTRIBUTED_2_5_0
from dask_ml.datasets import make_classification
from dask_ml.model_selection import (
    HyperbandSearchCV,
    IncrementalSearchCV,
    SuccessiveHalvingSearchCV,
)
from dask_ml.model_selection._hyperband import _get_hyperband_params
from dask_ml.utils import ConstantFunction
from dask_ml.wrappers import Incremental

pytestmark = pytest.mark.skipif(not DISTRIBUTED_2_5_0, reason="hangs")


@pytest.mark.parametrize(
    "array_type, library, max_iter",
    [
        ("dask.array", "dask-ml", 9),
        ("numpy", "sklearn", 9),
        ("numpy", "ConstantFunction", 15),
        ("numpy", "ConstantFunction", 20),
    ],
)
def test_basic(array_type, library, max_iter):
    @gen_cluster(client=True)
    def _test_basic(c, s, a, b):
        rng = da.random.RandomState(42)

        n, d = (50, 2)
        # create observations we know linear models can fit
        X = rng.normal(size=(n, d), chunks=n // 2)
        coef_star = rng.uniform(size=d, chunks=d)
        y = da.sign(X.dot(coef_star))

        if array_type == "numpy":
            X, y = yield c.compute((X, y))

        params = {
            "loss": ["hinge", "log", "modified_huber", "squared_hinge", "perceptron"],
            "average": [True, False],
            "learning_rate": ["constant", "invscaling", "optimal"],
            "eta0": np.logspace(-2, 0, num=1000),
        }
        model = SGDClassifier(
            tol=-np.inf, penalty="elasticnet", random_state=42, eta0=0.1
        )
        if library == "dask-ml":
            model = Incremental(model)
            params = {"estimator__" + k: v for k, v in params.items()}
        elif library == "ConstantFunction":
            model = ConstantFunction()
            params = {"value": np.linspace(0, 1, num=1000)}

        search = HyperbandSearchCV(model, params, max_iter=max_iter, random_state=42)
        classes = c.compute(da.unique(y))
        yield search.fit(X, y, classes=classes)

        if library == "dask-ml":
            X, y = yield c.compute((X, y))
        score = search.best_estimator_.score(X, y)
        assert score == search.score(X, y)
        assert 0 <= score <= 1

        if library == "ConstantFunction":
            assert score == search.best_score_
        else:
            # These are not equal because IncrementalSearchCV uses a train/test
            # split and we're testing on the entire train dataset, not only the
            # validation/test set.
            assert abs(score - search.best_score_) < 0.1

        assert type(search.best_estimator_) == type(model)
        assert isinstance(search.best_params_, dict)

        num_fit_models = len(set(search.cv_results_["model_id"]))
        num_pf_calls = sum(
            [v[-1]["partial_fit_calls"] for v in search.model_history_.values()]
        )
        models = {9: 17, 15: 17, 20: 17, 27: 49, 30: 49, 81: 143}
        pf_calls = {9: 69, 15: 101, 20: 144, 27: 357, 30: 379, 81: 1581}
        assert num_fit_models == models[max_iter]
        assert num_pf_calls == pf_calls[max_iter]

        best_idx = search.best_index_
        if isinstance(model, ConstantFunction):
            assert search.cv_results_["test_score"][best_idx] == max(
                search.cv_results_["test_score"]
            )
        model_ids = {h["model_id"] for h in search.history_}

        if math.log(max_iter, 3) % 1.0 == 0:
            # log(max_iter, 3) % 1.0 == 0 is the good case when max_iter is a
            # power of search.aggressiveness
            # In this case, assert that more models are tried then the max_iter
            assert len(model_ids) > max_iter
        else:
            # Otherwise, give some padding "almost as many estimators are tried
            # as max_iter". 3 is a fudge number chosen to be the minimum; when
            # max_iter=20, len(model_ids) == 17.
            assert len(model_ids) + 3 >= max_iter

        assert all("bracket" in id_ for id_ in model_ids)

    _test_basic()


@pytest.mark.parametrize("max_iter,aggressiveness", [(27, 3), (30, 4)])
def test_hyperband_mirrors_paper_and_metadata(max_iter, aggressiveness):
    @gen_cluster(client=True)
    def _test_mirrors_paper(c, s, a, b):
        X, y = make_classification(n_samples=10, n_features=4, chunks=10)
        model = ConstantFunction()
        params = {"value": np.random.rand(max_iter)}
        alg = HyperbandSearchCV(
            model,
            params,
            max_iter=max_iter,
            random_state=0,
            aggressiveness=aggressiveness,
        )
        yield alg.fit(X, y)

        assert alg.metadata == alg.metadata_

        assert isinstance(alg.metadata["brackets"], list)
        assert set(alg.metadata.keys()) == {"n_models", "partial_fit_calls", "brackets"}

        # Looping over alg.metadata["bracketes"] is okay because alg.metadata
        # == alg.metadata_
        for bracket in alg.metadata["brackets"]:
            assert set(bracket.keys()) == {
                "n_models",
                "partial_fit_calls",
                "bracket",
                "SuccessiveHalvingSearchCV params",
                "decisions",
            }

        if aggressiveness == 3:
            assert alg.best_score_ == params["value"].max()

    _test_mirrors_paper()


@gen_cluster(client=True)
def test_hyperband_patience(c, s, a, b):
    # Test to make sure that specifying patience=True results in less
    # computation
    X, y = make_classification(n_samples=10, n_features=4, chunks=10)
    model = ConstantFunction()
    params = {"value": scipy.stats.uniform(0, 1)}
    max_iter = 27

    alg = HyperbandSearchCV(
        model, params, max_iter=max_iter, patience=True, random_state=0
    )
    yield alg.fit(X, y)

    alg_patience = max_iter // alg.aggressiveness
    actual_decisions = [b.pop("decisions") for b in alg.metadata_["brackets"]]
    paper_decisions = [b.pop("decisions") for b in alg.metadata["brackets"]]

    for paper_iter, actual_iter in zip(paper_decisions, actual_decisions):
        trimmed_paper_iter = {k for k in paper_iter if k <= alg_patience}

        # This makes sure that the algorithm is executed faithfully when
        # patience=True (and the proper decision points are preserved even if
        # other stop-on-plateau points are added)
        assert trimmed_paper_iter.issubset(set(actual_iter))

        # This makes sure models aren't trained for too long
        assert all(x <= alg_patience + 1 for x in actual_iter)

    assert alg.metadata_["partial_fit_calls"] <= alg.metadata["partial_fit_calls"]
    assert alg.best_score_ >= 0.9

    max_iter = 6
    kwargs = dict(max_iter=max_iter, aggressiveness=2)
    alg = HyperbandSearchCV(model, params, patience=2, **kwargs)
    with pytest.warns(UserWarning, match="The goal of `patience`"):
        yield alg.fit(X, y)

    alg = HyperbandSearchCV(model, params, patience=2, tol=np.nan, **kwargs)
    yield alg.fit(X, y)
    assert pd.DataFrame(alg.history_).partial_fit_calls.max() == max_iter

    alg = HyperbandSearchCV(model, params, patience=2, tol=None, **kwargs)
    yield alg.fit(X, y)
    assert pd.DataFrame(alg.history_).partial_fit_calls.max() == max_iter

    alg = HyperbandSearchCV(model, params, patience=1, **kwargs)
    with pytest.raises(ValueError, match="always detect a plateau"):
        with warnings.catch_warnings():
            warnings.simplefilter("ignore")
            yield alg.fit(X, y)


@gen_cluster(client=True)
def test_cv_results_order_preserved(c, s, a, b):
    X, y = make_classification(n_samples=10, n_features=4, chunks=10)
    model = ConstantFunction()
    params = {"value": scipy.stats.uniform(0, 1)}
    alg = HyperbandSearchCV(model, params, max_iter=9, random_state=42)
    yield alg.fit(X, y)

    info = {k: v[-1] for k, v in alg.model_history_.items()}
    for _, row in pd.DataFrame(alg.cv_results_).iterrows():
        model_info = info[row["model_id"]]
        assert row["bracket"] == model_info["bracket"]
        assert row["params"] == model_info["params"]
        assert np.allclose(row["test_score"], model_info["score"])


@gen_cluster(client=True)
def test_successive_halving_params(c, s, a, b):
    # Makes sure when SHAs are fit with values from the "SuccessiveHalvingSearchCV
    # params" key, the number of models/calls stay the same as Hyperband.

    # This sanity check again makes sure parameters passed correctly
    # (similar to `test_params_passed`)
    X, y = make_classification(n_samples=10, n_features=4, chunks=10)
    model = ConstantFunction()
    params = {"value": scipy.stats.uniform(0, 1)}
    alg = HyperbandSearchCV(model, params, max_iter=27, random_state=42)

    kwargs = [v["SuccessiveHalvingSearchCV params"] for v in alg.metadata["brackets"]]
    SHAs = [SuccessiveHalvingSearchCV(model, params, **v) for v in kwargs]

    metadata = alg.metadata["brackets"]
    for k, (true_meta, SHA) in enumerate(zip(metadata, SHAs)):
        yield SHA.fit(X, y)
        n_models = len(SHA.model_history_)
        pf_calls = [v[-1]["partial_fit_calls"] for v in SHA.model_history_.values()]
        assert true_meta["n_models"] == n_models
        assert true_meta["partial_fit_calls"] == sum(pf_calls)


@gen_cluster(client=True)
def test_correct_params(c, s, a, b):
    # Makes sure that Hyperband has the correct parameters.

    # Implemented because Hyperband wraps SHA. Again, makes sure that parameters
    # are correctly passed to SHA (had a case where max_iter= flag not passed to
    # SuccessiveHalvingSearchCV but it should have been)
    est = ConstantFunction()
    X, y = make_classification(n_samples=10, n_features=4, chunks=10)
    params = {"value": np.linspace(0, 1)}
    search = HyperbandSearchCV(est, params, max_iter=9)

    base = {
        "estimator",
        "estimator__value",
        "estimator__sleep",
        "parameters",
        "max_iter",
        "test_size",
        "patience",
        "tol",
        "random_state",
        "scoring",
        "verbose",
        "prefix",
        "explore",
    }
    assert set(search.get_params().keys()) == base.union({"aggressiveness"})
    meta = search.metadata
    SHAs_params = [
        bracket["SuccessiveHalvingSearchCV params"] for bracket in meta["brackets"]
    ]

    # These parameters are specific to the model/param space, or Hyperband
    hyperband_params = {
        "estimator__sleep",
        "estimator__value",
        "estimator",
        "parameters",
        "explore",
    }
    SHA_params = (
        base.union(
            {
                "n_initial_parameters",
                "n_initial_iter",
                "aggressiveness",
                "max_iter",
                "prefix",
            }
        )
        - hyperband_params
    )

    assert all(set(SHA) == SHA_params for SHA in SHAs_params)

    # this is testing to make sure that each SHA has the correct estimator
    yield search.fit(X, y)
    SHAs = search._SuccessiveHalvings_
    assert all(search.estimator is SHA.estimator for SHA in SHAs.values())
    assert all(search.parameters is SHA.parameters for SHA in SHAs.values())


def test_params_passed():
    # This makes sure that the "SuccessiveHalvingSearchCV params" key in
    # Hyperband.metadata["brackets"] is correct and they can be instatiated.
    est = ConstantFunction(value=0.4)
    params = {"value": np.linspace(0, 1)}
    params = {
        "aggressiveness": 3.5,
        "max_iter": 253,
        "random_state": 42,
        "scoring": False,
        "test_size": 0.212,
        "tol": 0,
    }
    params["patience"] = (params["max_iter"] // params["aggressiveness"]) + 4
    hyperband = HyperbandSearchCV(est, params, **params)

    for k, v in params.items():
        assert getattr(hyperband, k) == v

    brackets = hyperband.metadata["brackets"]
    SHAs_params = [bracket["SuccessiveHalvingSearchCV params"] for bracket in brackets]

    for SHA_params in SHAs_params:
        for k, v in params.items():
            if k == "random_state":
                continue
            assert SHA_params[k] == v
    seeds = [SHA_params["random_state"] for SHA_params in SHAs_params]
    assert len(set(seeds)) == len(seeds)


# decay_rate warnings are tested in test_incremental_warns.py
@pytest.mark.filterwarnings("ignore:decay_rate")
@gen_cluster(client=True)
def test_same_random_state_same_params(c, s, a, b):
    # This makes sure parameters are sampled correctly when random state is
    # specified.

    # This test makes sure random state is *correctly* passed to successive
    # halvings from Hyperband
    seed = 0
    values = scipy.stats.uniform(0, 1)
    h = HyperbandSearchCV(
        ConstantFunction(), {"value": values}, random_state=seed, max_iter=9
    )

    # Make a class for passive random sampling
    passive = IncrementalSearchCV(
        ConstantFunction(),
        {"value": values},
        random_state=seed,
        max_iter=2,
        n_initial_parameters=h.metadata["n_models"],
    )
    X, y = make_classification(n_samples=10, n_features=4, chunks=10)
    yield h.fit(X, y)
    yield passive.fit(X, y)

    # Check to make sure the Hyperbands found the same params
    v_h = h.cv_results_["param_value"]

    # Check to make sure the random passive search had *some* of the same params
    v_passive = passive.cv_results_["param_value"]
    # Sanity checks to make sure all unique floats
    assert len(set(v_passive)) == len(v_passive)
    assert len(set(v_h)) == len(v_h)

    # Getting the `value`s that are the same for both searches
    same = set(v_passive).intersection(set(v_h))

    passive_models = h.metadata["brackets"][0]["n_models"]
    assert len(same) == passive_models


def test_random_state_no_seed_different_params():
    # Guarantees that specifying a random state relies in the successive
    # halving's having the same random state (and likewise for no random state)

    # This test is required because Hyperband wraps SHAs and the random state
    # needs to be passed correctly.
    values = scipy.stats.uniform(0, 1)
    max_iter = 9
    brackets = _get_hyperband_params(max_iter)
    kwargs = {"value": values}

    h1 = HyperbandSearchCV(ConstantFunction(), kwargs, max_iter=max_iter)
    h2 = HyperbandSearchCV(ConstantFunction(), kwargs, max_iter=max_iter)
    h1._get_SHAs(brackets)
    h2._get_SHAs(brackets)
    assert h1._SHA_seed != h2._SHA_seed

    h1 = HyperbandSearchCV(ConstantFunction(), kwargs, max_iter=9, random_state=0)
    h2 = HyperbandSearchCV(ConstantFunction(), kwargs, max_iter=9, random_state=0)
    h1._get_SHAs(brackets)
    h2._get_SHAs(brackets)
    assert h1._SHA_seed == h2._SHA_seed


@gen_cluster(client=True)
def test_min_max_iter(c, s, a, b):
    # This test makes sure Hyperband works with max_iter=1.
    # Tests for max_iter < 1 are in test_incremental.py.
    values = scipy.stats.uniform(0, 1)
    X, y = make_classification(n_samples=10, n_features=4, chunks=10)

    max_iter = 1
    h = HyperbandSearchCV(ConstantFunction(), {"value": values}, max_iter=max_iter)
    yield h.fit(X, y)
    assert h.best_score_ > 0


@gen_cluster(client=True)
def test_history(c, s, a, b):
    # This test is required to make sure Hyperband wraps SHA successfully
    # Mostly, it's a test to make sure ordered by time
    #
    # There's also a test in test_incremental to make sure the history has
    # correct values/etc
    X, y = make_classification(n_samples=10, n_features=4, chunks=10)
    model = ConstantFunction()
    params = {"value": scipy.stats.uniform(0, 1)}
    alg = HyperbandSearchCV(model, params, max_iter=9, random_state=42)
    yield alg.fit(X, y)

    assert alg.cv_results_["model_id"].dtype == "<U11"
    assert all(isinstance(v, str) for v in alg.cv_results_["model_id"])
    assert all("bracket=" in h["model_id"] for h in alg.history_)
    assert all("bracket" in h for h in alg.history_)

    # Hyperband does a custom ordering of times
    times = [v["elapsed_wall_time"] for v in alg.history_]
    assert (np.diff(times) >= 0).all()
    # Make sure results are ordered by partial fit calls for each model
    for model_hist in alg.model_history_.values():
        calls = [h["partial_fit_calls"] for h in model_hist]
        assert (np.diff(calls) >= 1).all() or len(calls) == 1


<<<<<<< HEAD
@pytest.mark.parametrize("explore", [2, 1, -1, -2])
def test_explore(explore):
    @gen_cluster(client=True, timeout=5000)
    def _test_explore(c, s, a, b):
        X, y = make_classification(n_samples=10, n_features=4, chunks=10)
        model = ConstantFunction()
        params = {"value": scipy.stats.uniform(0, 1)}
        kwargs = dict(max_iter=27, random_state=42)
        search = HyperbandSearchCV(model, params, explore=explore, **kwargs)
        yield search.fit(X, y)

        model_ids = [h["model_id"] for h in search.history_]
        assert all("bracket=" in m for m in model_ids)

        # Which bracket is repeated? The bracket IDs are 'bracket=3.1' for
        # "this is the 3rd most aggressive bracket on the 2nd repeat"
        bracket_repeat = {m.split("=")[-1].split("-")[0] for m in model_ids}
        which_bracket = {b_r.split(".")[0] for b_r in bracket_repeat}
        which_repeat = {b_r.split(".")[1] for b_r in bracket_repeat}

        if explore > 0:
            assert len(which_bracket) == 1
            assert len(which_repeat) == explore
        elif explore < 0:
            reg_search = HyperbandSearchCV(model, params, **kwargs)
            total_brackets = len(reg_search.metadata["brackets"])
            # 5 total bracket and explore == -2? Run 4 repeats.
            assert 4 == 5 + (-2) + 1
            assert len(bracket_repeat) == total_brackets + explore + 1

        assert search.metadata == search.metadata_

    _test_explore()


@pytest.mark.parametrize("max_iter", [2, 3, 9, 27])
def test_hyperband_bracket_ordered_correctly(max_iter):
    """This test for the following:

    1. That 0 is the least adaptive bracket and -1 is the most adaptive bracket
    2. That the number of brackets is as-expected (useful for explore and
       how many exploratory brackets to run).
    """
    # Some basic testing to make sure brackets ordered correctly
    X, y = make_classification(n_samples=10, n_features=4, chunks=10)
    model = ConstantFunction()
    params = {"value": scipy.stats.uniform(0, 1)}
    search = HyperbandSearchCV(model, params, max_iter=max_iter)
    meta = search.metadata["brackets"]
    assert meta[0]["bracket"] == 0
    n_brackets = {27: 4, 9: 3, 3: 2, 2: 1}
    assert meta[-1]["bracket"] == n_brackets[max_iter] - 1
    assert len(meta) == n_brackets[max_iter]
    if max_iter >= 3:
        assert len(meta[0]["decisions"]) < len(meta[-1]["decisions"])
        assert meta[0]["n_models"] < meta[-1]["n_models"]


@gen_cluster(client=True, timeout=5000)
def test_explore_eq_0_valid(c, s, a, b):
    X, y = make_classification(n_samples=10, n_features=4, chunks=10)
    model = ConstantFunction()
    params = {"value": scipy.stats.uniform(0, 1)}
    search = HyperbandSearchCV(model, params, max_iter=27, random_state=42, explore=0)
    yield search.fit(X, y)

    model_ids = [h["model_id"] for h in search.history_]
    assert all("bracket=" in m for m in model_ids)


@gen_cluster(client=True, timeout=5000)
=======
@gen_cluster(client=True)
>>>>>>> 6eac8a0e
def test_logs_dont_repeat(c, s, a, b):
    # This test is necessary to make sure the dask_ml.model_selection logger
    # isn't piped to stdout repeatedly.
    #
    # I developed this test to protect against this case:
    # getLogger("dask_ml.model_selection") is piped to stdout whenever a
    # bracket of Hyperband starts/each time SHA._fit is called
    X, y = make_classification(n_samples=10, n_features=4, chunks=10)
    model = ConstantFunction()
    params = {"value": scipy.stats.uniform(0, 1)}
    search = HyperbandSearchCV(model, params, max_iter=9, random_state=42)
    with captured_logger(logging.getLogger("dask_ml.model_selection")) as logs:
        yield search.fit(X, y)
        assert search.best_score_ > 0  # ensure search ran
        messages = logs.getvalue().splitlines()
    model_creation_msgs = [m for m in messages if "creating" in m]
    n_models = [m.split(" ")[-2] for m in model_creation_msgs]

    bracket_models = [b["n_models"] for b in search.metadata["brackets"]]
    assert len(bracket_models) == len(set(bracket_models))

    # Make sure only one model creation message is printed per bracket
    # (all brackets have unique n_models as asserted above)
    assert len(n_models) == len(set(n_models))


@gen_cluster(client=True)
async def test_dataframe_inputs(c, s, a, b):
    X = pd.DataFrame({"x": [1, 2, 3], "y": [4, 5, 6]})
    X = dd.from_pandas(X, npartitions=2)
    y = pd.Series([False, True, True])
    y = dd.from_pandas(y, npartitions=2)

    model = ConstantFunction()
    params = {"value": scipy.stats.uniform(0, 1)}
    alg = HyperbandSearchCV(model, params, max_iter=9, random_state=42)
    await alg.fit(X, y)<|MERGE_RESOLUTION|>--- conflicted
+++ resolved
@@ -453,7 +453,6 @@
         assert (np.diff(calls) >= 1).all() or len(calls) == 1
 
 
-<<<<<<< HEAD
 @pytest.mark.parametrize("explore", [2, 1, -1, -2])
 def test_explore(explore):
     @gen_cluster(client=True, timeout=5000)
@@ -524,10 +523,7 @@
     assert all("bracket=" in m for m in model_ids)
 
 
-@gen_cluster(client=True, timeout=5000)
-=======
-@gen_cluster(client=True)
->>>>>>> 6eac8a0e
+@gen_cluster(client=True)
 def test_logs_dont_repeat(c, s, a, b):
     # This test is necessary to make sure the dask_ml.model_selection logger
     # isn't piped to stdout repeatedly.
