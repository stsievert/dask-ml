--- conflicted
+++ resolved
@@ -93,11 +93,6 @@
         "mean_copy_time": 0,
         "mean_fit_time": 0,
         "partial_fit_calls": 0,
-<<<<<<< HEAD
-        "partial_fit_times": [],
-        "score_times": [],
-=======
->>>>>>> 9ea85107
     }
     model = SGDClassifier(tol=1e-3)
     model.partial_fit(X[: n // 2], y[: n // 2], classes=np.unique(y))
@@ -108,18 +103,10 @@
     assert new_meta["partial_fit_calls"] == 1
     assert not np.allclose(model.coef_, new_model.coef_)
     assert model.t_ < new_model.t_
-<<<<<<< HEAD
-    assert len(new_meta["partial_fit_times"]) == 1
-    assert len(new_meta["score_times"]) == 0
-    new_meta2 = _score((model, meta), X[n // 2 :], y[n // 2 :], None)
-    assert len(new_meta2["partial_fit_times"]) == 1
-    assert len(new_meta2["score_times"]) == 1
-=======
     assert new_meta["partial_fit_time"] >= 0
     new_meta2 = _score((model, new_meta), X[n // 2 :], y[n // 2 :], None)
     assert new_meta2["score_time"] >= 0
     assert new_meta2 != new_meta
->>>>>>> 9ea85107
 
 
 @gen_cluster(client=True, timeout=None)
