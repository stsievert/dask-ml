--- conflicted
+++ resolved
@@ -223,14 +223,6 @@
         "param_alpha",
         "param_l1_ratio",
     }.issubset(set(search.cv_results_.keys()))
-<<<<<<< HEAD
-    assert all(isinstance(v, np.ndarray) for v in search.cv_results_.values())
-    assert (
-        search.cv_results_["test_score"][search.best_index_]
-        >= search.cv_results_["test_score"]
-    ).all()
-    assert search.cv_results_["rank_test_score"][search.best_index_] == 1
-=======
 
     assert all(isinstance(v, np.ndarray) for v in search.cv_results_.values())
     assert all(search.cv_results_["test_score"] >= 0)
@@ -249,7 +241,6 @@
         "score_time",
     }
 
->>>>>>> 61945470
     X_, = yield c.compute([X])
 
     proba = search.predict_proba(X_)
@@ -277,21 +268,12 @@
     )
     yield search.fit(X, y, classes=[0, 1])
 
-<<<<<<< HEAD
-        assert d["partial_fit_calls"] <= 3
-    assert search.history_
-    for h in search.history_:
-    assert isinstance(search.best_estimator_, SGDClassifier)
-    assert search.best_score_ > 0
-    assert "visualize" not in search.__dict__
-=======
     assert search.history_
     for h in search.history_:
         assert isinstance(search.best_estimator_, SGDClassifier)
         assert search.best_score_ > 0
         assert "visualize" not in search.__dict__
         assert h["partial_fit_calls"] <= 3
->>>>>>> 61945470
 
     X_test, y_test = yield c.compute([X, y])
 
